/*
 * Copyright 2010-2018 Amazon.com, Inc. or its affiliates. All Rights Reserved.
 *
 * Licensed under the Apache License, Version 2.0 (the "License").
 * You may not use this file except in compliance with the License.
 * A copy of the License is located at
 *
 *  http://aws.amazon.com/apache2.0
 *
 * or in the "license" file accompanying this file. This file is distributed
 * on an "AS IS" BASIS, WITHOUT WARRANTIES OR CONDITIONS OF ANY KIND, either
 * express or implied. See the License for the specific language governing
 * permissions and limitations under the License.
 */

#include "uv_interop.h"
#include <aws/common/common.h>
#include <aws/common/mutex.h>
#include <aws/io/message_pool.h>

#include <uv.h>

struct aws_uv_context {
    uv_loop_t *uv_loop;
    napi_env env;
    uv_async_t async_handle;
    struct aws_allocator *allocator;
    struct {
        struct aws_mutex mutex;
        struct aws_memory_pool pool;
    } command_pool;

    struct {
        struct aws_mutex mutex;
        struct aws_linked_list queue;
    } command_queue;
};

struct aws_uv_callback {
    struct aws_linked_list_node list_node;
    aws_uv_callback_fn *callback;
    void *user_data;
};

static struct aws_uv_callback *s_uv_command_alloc(struct aws_uv_context *ctx) {
    aws_mutex_lock(&ctx->command_pool.mutex);
    struct aws_uv_callback *callback = aws_memory_pool_acquire(&ctx->command_pool.pool);
    aws_mutex_unlock(&ctx->command_pool.mutex);

    AWS_ZERO_STRUCT(*callback);
    return callback;
}

static void s_uv_command_free(struct aws_uv_context *ctx, struct aws_uv_callback *callback) {
    aws_mutex_lock(&ctx->command_pool.mutex);
    aws_memory_pool_release(&ctx->command_pool.pool, callback);
    aws_mutex_unlock(&ctx->command_pool.mutex);
}

/* gets called inside the libuv event loop when we notify the async handle */
static void s_uv_dispatch_pump(uv_async_t *handle) {
    struct aws_uv_context *ctx = handle->data;
    struct aws_linked_list commands;
    aws_linked_list_init(&commands);

    aws_mutex_lock(&ctx->command_queue.mutex);
    aws_linked_list_swap_contents(&commands, &ctx->command_queue.queue);
    aws_mutex_unlock(&ctx->command_queue.mutex);

    while (!aws_linked_list_empty(&commands)) {
        struct aws_linked_list_node *list_node = aws_linked_list_pop_front(&commands);
        struct aws_uv_callback *callback = AWS_CONTAINER_OF(list_node, struct aws_uv_callback, list_node);
        callback->callback(callback->user_data);
        s_uv_command_free(ctx, callback);
    }
}

struct aws_uv_context *aws_uv_context_new(napi_env env, struct aws_allocator *allocator) {
    struct aws_uv_context *ctx = aws_mem_calloc(allocator, 1, sizeof(struct aws_uv_context));
    AWS_FATAL_ASSERT(ctx);

    ctx->allocator = allocator;

    aws_mutex_init(&ctx->command_queue.mutex);
    aws_linked_list_init(&ctx->command_queue.queue);
    aws_mutex_init(&ctx->command_pool.mutex);
    aws_memory_pool_init(&ctx->command_pool.pool, allocator, 16, sizeof(struct aws_uv_callback));

    napi_get_uv_event_loop(env, &ctx->uv_loop);
    AWS_FATAL_ASSERT(ctx->uv_loop);

    uv_async_init(ctx->uv_loop, &ctx->async_handle, s_uv_dispatch_pump);
    ctx->env = env;
    ctx->async_handle.data = ctx;

    return ctx;
}

static void s_uv_closed(uv_handle_t *handle) {
    struct aws_uv_context *ctx = handle->data;

<<<<<<< HEAD
int aws_uv_context_release(struct aws_uv_context *ctx) {
    if (--ctx->ref_count == 0) {
        /* For now, don't bother supporting a final flush, it shouldn't be necessary, as when refs are
           dropped the owning object should be on its way to death */
        AWS_ASSERT(aws_linked_list_empty(&ctx->command_queue.queue));
=======
    /* finish the rest of cleanup */
    aws_memory_pool_clean_up(&ctx->command_pool.pool);
    aws_mutex_clean_up(&ctx->command_queue.mutex);
    aws_mutex_clean_up(&ctx->command_pool.mutex);
    aws_mem_release(ctx->allocator, ctx);
}
>>>>>>> f74387c2

void aws_uv_context_release(struct aws_uv_context *ctx) {
    aws_mutex_lock(&ctx->command_queue.mutex);
    /* For now, don't bother supporting a final flush, it shouldn't be necessary, as when refs are
       dropped the owning object should be on its way to death */
    AWS_ASSERT(aws_linked_list_empty(&ctx->command_queue.queue));
    aws_mutex_unlock(&ctx->command_queue.mutex);

    /* close uv handle, when it's dead, we finish cleanup in the callback */
    uv_close((uv_handle_t *)&ctx->async_handle, s_uv_closed);
}

void aws_uv_context_enqueue(struct aws_uv_context *ctx, aws_uv_callback_fn *callback, void *user_data) {
    AWS_FATAL_ASSERT(ctx && ctx->uv_loop);

    struct aws_uv_callback *cb = s_uv_command_alloc(ctx);
    cb->callback = callback;
    cb->user_data = user_data;
    aws_mutex_lock(&ctx->command_queue.mutex);
    aws_linked_list_push_back(&ctx->command_queue.queue, &cb->list_node);
    aws_mutex_unlock(&ctx->command_queue.mutex);

    /* notify uv that there's work to do */
    uv_async_send(&ctx->async_handle);
}<|MERGE_RESOLUTION|>--- conflicted
+++ resolved
@@ -99,20 +99,12 @@
 static void s_uv_closed(uv_handle_t *handle) {
     struct aws_uv_context *ctx = handle->data;
 
-<<<<<<< HEAD
-int aws_uv_context_release(struct aws_uv_context *ctx) {
-    if (--ctx->ref_count == 0) {
-        /* For now, don't bother supporting a final flush, it shouldn't be necessary, as when refs are
-           dropped the owning object should be on its way to death */
-        AWS_ASSERT(aws_linked_list_empty(&ctx->command_queue.queue));
-=======
     /* finish the rest of cleanup */
     aws_memory_pool_clean_up(&ctx->command_pool.pool);
     aws_mutex_clean_up(&ctx->command_queue.mutex);
     aws_mutex_clean_up(&ctx->command_pool.mutex);
     aws_mem_release(ctx->allocator, ctx);
 }
->>>>>>> f74387c2
 
 void aws_uv_context_release(struct aws_uv_context *ctx) {
     aws_mutex_lock(&ctx->command_queue.mutex);

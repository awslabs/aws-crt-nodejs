/*
 * Copyright 2010-2018 Amazon.com, Inc. or its affiliates. All Rights Reserved.
 *
 * Licensed under the Apache License, Version 2.0 (the "License").
 * You may not use this file except in compliance with the License.
 * A copy of the License is located at
 *
 *  http://aws.amazon.com/apache2.0
 *
 * or in the "license" file accompanying this file. This file is distributed
 * on an "AS IS" BASIS, WITHOUT WARRANTIES OR CONDITIONS OF ANY KIND, either
 * express or implied. See the License for the specific language governing
 * permissions and limitations under the License.
 */

import { InputStream } from "./io";
import { AwsSigningAlgorithm, AwsSignatureType, AwsSignedBodyValueType, AwsSignedBodyHeaderType } from "./auth";
import { HttpHeader, HttpHeaders as CommonHttpHeaders } from "../common/http";

/** 
 * Type used to store pointers to CRT native resources 
 * @internal
 */
type NativeHandle = any;

/** @category System */
type StringLike = string | ArrayBuffer | DataView;

/* common */
/** @internal */
export function native_memory(): number;
/** @internal */
export function native_memory_dump(): void;
/** @internal */
export function error_code_to_string(error_code: number): string;
/** @internal */
export function error_code_to_name(error_code: number): string;

/* IO */
/** @internal */
export function io_logging_enable(log_level: number): void;
/** @internal */
export function is_alpn_available(): boolean;
/* wraps aws_client_bootstrap #TODO: Wrap with ClassBinder */
/** @internal */
export function io_client_bootstrap_new(): NativeHandle;
/* wraps aws_tls_context #TODO: Wrap with ClassBinder */
/** @internal */
export function io_tls_ctx_new(
    min_tls_version: number,
    ca_filepath?: StringLike,
    ca_dirpath?: StringLike,
    certificate_authority?: StringLike,
    alpn_list?: StringLike,
    certificate_filepath?: StringLike,
    certificate?: StringLike,
    private_key_filepath?: StringLike,
    private_key?: StringLike,
    pkcs12_filepath?: StringLike,
    pkcs12_password?: StringLike,
    verify_peer?: boolean,
): NativeHandle;
/* wraps aws_tls_connection_options #TODO: Wrap with ClassBinder */
/** @internal */
export function io_tls_connection_options_new(
    tls_ctx: NativeHandle,
    server_name?: StringLike,
    alpn_list?: StringLike
): NativeHandle;
/* wraps aws_socket_options #TODO: Wrap with ClassBinder */
/** @internal */
export function io_socket_options_new(
    type: number,
    domain: number,
    connect_timeout_ms: number,
    keep_alive_interval_sec: number,
    keep_alive_timeout_sec: number,
    keep_alive_max_failed_probes: number,
    keepalive: boolean
): NativeHandle;

/* wraps aws_input_stream #TODO: Wrap with ClassBinder */
/** @internal */
export function io_input_stream_new(capacity: number): NativeHandle;
/** @internal */
export function io_input_stream_append(stream: NativeHandle, data?: Buffer): void;

/* Crypto */
/* wraps aws_hash structures #TODO: Wrap with ClassBinder */
/** @internal */
export function hash_md5_new(): void;
/** @internal */
export function hash_sha256_new(): void;
/** @internal */
export function hash_update(handle: NativeHandle, data: StringLike): void;
/** @internal */
export function hash_digest(handle: NativeHandle, truncate_to?: number): DataView;

/** @internal */
export function hash_md5_compute(data: StringLike, truncate_to?: number): DataView;
/** @internal */
export function hash_sha256_compute(data: StringLike, truncate_to?: number): DataView;

/** @internal */
export function hmac_md5_new(secret: StringLike): void;
/** @internal */
export function hmac_sha256_new(secret: StringLike): void;
/** @internal */
export function hmac_update(handle: NativeHandle, data: StringLike): void;
/** @internal */
export function hmac_digest(handle: NativeHandle, truncate_to?: number): DataView;

/** @internal */
export function hmac_md5_compute(secret: StringLike, data: StringLike, truncate_to?: number): DataView;
/** @internal */
export function hmac_sha256_compute(secret: StringLike, data: StringLike, truncate_to?: number): DataView;

/* MQTT Client */
/** @internal */
export function mqtt_client_new(client_bootstrap: NativeHandle): NativeHandle;

/* MQTT Client Connection #TODO: Wrap with ClassBinder */
/** @internal */
export type mqtt_on_connect = (error_code: number, return_code: number, session_present: boolean) => void;

/** @internal */
export function mqtt_client_connection_new(
    client: NativeHandle,
    on_interrupted?: (error_code: number) => void,
    on_resumed?: (return_code: number, session_present: boolean) => void,
): NativeHandle;
    
/** @internal */
export function mqtt_client_connection_connect(
    connection: NativeHandle,
    client_id: StringLike,
    server_name: StringLike,
    port: number,
    tls_ctx?: NativeHandle,
    socket_options?: NativeHandle,
    keep_alive_time?: number,
    timeout?: number,
    will?: { topic: StringLike, payload: String | Object | DataView, qos: number, retain: boolean },
    username?: StringLike,
    password?: StringLike,
    use_websocket?: boolean,
    proxy_options?: NativeHandle,
    clean_session?: boolean,
    on_connect?: mqtt_on_connect,
    websocket_handshake_transform?: (request: any, done: (error_code?: number) => void) => void,
): void;
    
/** @internal */
export function mqtt_client_connection_reconnect(connection: NativeHandle, on_connect: mqtt_on_connect): void;

/** @internal */
export function mqtt_client_connection_publish(
    connection: NativeHandle,
    topic: StringLike,
    payload: StringLike,
    qos: number,
    retain: boolean,
    on_publish?: (packet_id: number, error_code: number) => void,
): void;
    
/** @internal */
export function mqtt_client_connection_subscribe(
    connection: NativeHandle,
    topic: StringLike,
    qos: number,
    on_publish?: (topic: string, payload: ArrayBuffer) => void,
    on_suback?: (packet_id: number, topic: string, qos: any, error_code: number) => void,
): void;

/** @internal */
export function mqtt_client_connection_on_message(
    connection: NativeHandle,
    on_publish?: (topic: string, payload: Buffer) => void
): void;

/** @internal */
export function mqtt_client_connection_unsubscribe(
    connection: NativeHandle,
    topic: StringLike,
    on_unsuback?: (packet_id: number, error_code: number) => void,
): void;
    
/** @internal */
export function mqtt_client_connection_disconnect(connection: NativeHandle, on_disconnect?: () => void): void;

/** @internal */
export function mqtt_client_connection_close(connection: NativeHandle): void;

/* HTTP */
/* wraps aws_http_proxy_options #TODO: Wrap with ClassBinder */
/** @internal */
export function http_proxy_options_new(
    host_name: StringLike,
    port: number,
    auth_method?: number,
    username?: StringLike,
    password?: StringLike,
    tls_options?: NativeHandle,
): NativeHandle;

/* wraps aws_http_connection #TODO: Wrap with ClassBinder */
/** @internal */
export function http_connection_new(
    bootstrap: NativeHandle,
    on_setup: (handle: any, error_code: number) => void,
    on_shutdown: (handle: any, error_code: number) => void,
    host_name: StringLike,
    port: number,
    socket_options?: NativeHandle,
    tls_options?: NativeHandle,
    proxy_options?: NativeHandle,
): NativeHandle;

/** @internal */
export function http_connection_close(connection: NativeHandle): void;

/* wraps aws_http_stream #TODO: Wrap with ClassBinder */
/** @internal */
export function http_stream_new(
    stream: NativeHandle,
    request: HttpRequest,
    on_complete: (error_code: Number) => void,
    on_response: (status_code: Number, headers: HttpHeader[]) => void,
    on_body: (data: ArrayBuffer) => void,
): NativeHandle;

/** @internal */
export function http_stream_activate(stream: NativeHandle): void;

/** @internal */
export function http_stream_close(stream: NativeHandle): void;

/* wraps aws_http_connection_manager #TODO: Wrap with ClassBinder */
/** @internal */
export function http_connection_manager_new(
    bootstrap: NativeHandle,
    host: StringLike,
    port: number,
    max_connections: number,
    window_size: number,
    socket_options?: NativeHandle,
    tls_options?: NativeHandle,
    proxy_options?: NativeHandle,
    on_shutdown?: () => void,
): NativeHandle;

/** @internal */
export function http_connection_manager_close(manager: NativeHandle): void;

/** @internal */
export function http_connection_manager_acquire(
    manager: NativeHandle,
    on_acquired: (handle: any, error_code: number) => void,
): void;

/** @internal */
export function http_connection_manager_release(manager: NativeHandle, connection: NativeHandle): void;

/**
 * A collection of HTTP headers
 *
 * @category HTTP
 */
export class HttpHeaders implements CommonHttpHeaders {
    /** Construct from a collection of [name, value] pairs */
    constructor(headers?: HttpHeader[]);

    public readonly length: number;

    /**
     * Gets the first value for the given name, ignoring any additional values
     * @param name - The header name to look for
     * @param default_value - Value returned if no values are found for the given name
     * @return The first header value, or default if no values exist
     */
    public get(key: string): string;
    /**
     * Get the list of values for the given name
     * @param name - The header name to look for
     * @return List of values, or empty list if none exist
     */
    public get_values(key: string): string[];

    /** @internal */
    public get_index(index: number): HttpHeader;

    /**
     * Iterator. Allows for:
     * let headers = new HttpHeaders();
     * ...
     * for (const header of headers) { }
    */
    public [Symbol.iterator](): Iterator<HttpHeader>;

    /**
     * Add a name/value pair
     * @param name - The header name
     * @param value - The header value
    */
    public add(key: string, value: string): void;

    /**
     * Set a name/value pair, replacing any existing values for the name
     * @param name - The header name
     * @param value - The header value
    */
    public set(key: string, value: string): void;

    /**
     * Removes all values for the given name
     * @param name - The header to remove all values for
     */
    public remove(key: string): void;

    /**
     * Removes a specific name/value pair
     * @param name - The header name to remove
     * @param value - The header value to remove
     */
    public remove_value(key: string, value: string): void;
    
    /** Clears the entire header set */
    public clear(): void;

    /** @internal */
    public _flatten(): HttpHeader[];
}

/**
 * Definition for an outgoing HTTP request.
 *
 * The request may be transformed (ex: signing the request) before its data is eventually sent.
 */
export class HttpRequest {
    constructor(method: string, path: string, headers?: HttpHeaders, body?: InputStream);

    /** HTTP request method (verb). Default value is "GET". */
    public method: string;
    /** HTTP path-and-query value. Default value is "/". */
    public path: string;
    /** Optional headers. */
    public readonly headers: HttpHeaders;
    /** Optional body as a stream */
    public body: InputStream;
}

/** @internal */
export class AwsCredentialsProvider {
    protected constructor();

    static newDefault(bootstrap: NativeHandle): AwsCredentialsProvider;
    static newStatic(access_key: StringLike, secret_key: StringLike, session_token?: StringLike): AwsCredentialsProvider;
}

<<<<<<< HEAD

=======
/** Body signing config enumeration */
export enum AwsBodySigningConfigType {
    /**
     * No attempts will be made to sign the payload, and no "x-amz-content-sha256"
     * header will be added to the request.
     */
    AWS_BODY_SIGNING_OFF = 0,
    /** 
     * The body will be signed and "x-amz-content-sha256" will contain
     * the value of the signature. 
     */
    AWS_BODY_SIGNING_ON = 1,
    /**
     * The body will not be signed, but "x-amz-content-sha256" will contain
     * the value "UNSIGNED-PAYLOAD". This value is currently only used for Amazon S3.
     */
    AWS_BODY_SIGNING_UNSIGNED_PAYLOAD = 2,
}
>>>>>>> 9459ee08

/**
 * Configuration for use in AWS-related signing.
 * AwsSigningConfig is immutable.
 * It is good practice to use a new config for each signature, or the date might get too old.
 */
export interface AwsSigningConfig {
    /** Which signing process to invoke */
    algorithm: AwsSigningAlgorithm;
<<<<<<< HEAD
    signature_type: AwsSignatureType;
=======
    /** How the signing process should transform the request */
    transform: AwsSigningTransform;
    /** Credentials provider to fetch signing credentials with */
>>>>>>> 9459ee08
    provider: AwsCredentialsProvider;
    /** The region to sign against */
    region: string;
    /** Name of service to sign a request for */
    service?: string;
    /** 
     * Date and time to use during the signing process. If not provided then
     * the current time in UTC is used. Naive dates (lacking timezone info) 
     * are assumed to be in local time 
     */
    date?: Date;
    /**
     * Parameters to skip when signing. 
     * 
     * Skipping auth-required params will result in an unusable signature.
     * Headers injected by the signing process are not skippable.
     * This function does not override the internal check function
     * (x-amzn-trace-id, user-agent), but rather supplements it.
     * In particular, a header will get signed if and only if it returns
     * true to both the internal check (skips x-amzn-trace-id, user-agent)
     * and is found in this list (if defined)
     */
    param_blacklist?: string[];
    /**
     * Set true to double-encode the resource path when constructing the 
     * canonical request. By default, all services except S3 use double encoding.
     */
    use_double_uri_encode?: boolean;
    /**
     * Whether the resource paths are normalized when building the canonical request.
     */
    should_normalize_uri_path?: boolean;
<<<<<<< HEAD
    signed_body_value?: AwsSignedBodyValueType;
    signed_body_header?: AwsSignedBodyHeaderType;
=======
    /** Controls how the payload will be signed. */
    body_signing_type?: AwsBodySigningConfigType;
    /** Query param signing only: how long the pre-signed URL is valid for */
>>>>>>> 9459ee08
    expiration_in_seconds?: number;
}

/** @internal */
export function aws_sign_request(
    request: HttpRequest,
    config: AwsSigningConfig,
    on_complete: (error_code: number) => void
): void;<|MERGE_RESOLUTION|>--- conflicted
+++ resolved
@@ -357,29 +357,6 @@
     static newStatic(access_key: StringLike, secret_key: StringLike, session_token?: StringLike): AwsCredentialsProvider;
 }
 
-<<<<<<< HEAD
-
-=======
-/** Body signing config enumeration */
-export enum AwsBodySigningConfigType {
-    /**
-     * No attempts will be made to sign the payload, and no "x-amz-content-sha256"
-     * header will be added to the request.
-     */
-    AWS_BODY_SIGNING_OFF = 0,
-    /** 
-     * The body will be signed and "x-amz-content-sha256" will contain
-     * the value of the signature. 
-     */
-    AWS_BODY_SIGNING_ON = 1,
-    /**
-     * The body will not be signed, but "x-amz-content-sha256" will contain
-     * the value "UNSIGNED-PAYLOAD". This value is currently only used for Amazon S3.
-     */
-    AWS_BODY_SIGNING_UNSIGNED_PAYLOAD = 2,
-}
->>>>>>> 9459ee08
-
 /**
  * Configuration for use in AWS-related signing.
  * AwsSigningConfig is immutable.
@@ -388,13 +365,9 @@
 export interface AwsSigningConfig {
     /** Which signing process to invoke */
     algorithm: AwsSigningAlgorithm;
-<<<<<<< HEAD
+    /** What kind of signature to compute */
     signature_type: AwsSignatureType;
-=======
-    /** How the signing process should transform the request */
-    transform: AwsSigningTransform;
     /** Credentials provider to fetch signing credentials with */
->>>>>>> 9459ee08
     provider: AwsCredentialsProvider;
     /** The region to sign against */
     region: string;
@@ -427,14 +400,11 @@
      * Whether the resource paths are normalized when building the canonical request.
      */
     should_normalize_uri_path?: boolean;
-<<<<<<< HEAD
+    /** */
     signed_body_value?: AwsSignedBodyValueType;
+    /** */
     signed_body_header?: AwsSignedBodyHeaderType;
-=======
-    /** Controls how the payload will be signed. */
-    body_signing_type?: AwsBodySigningConfigType;
     /** Query param signing only: how long the pre-signed URL is valid for */
->>>>>>> 9459ee08
     expiration_in_seconds?: number;
 }
 

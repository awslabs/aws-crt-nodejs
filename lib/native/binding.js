/*
 * Copyright Amazon.com, Inc. or its affiliates. All Rights Reserved.
 * SPDX-License-Identifier: Apache-2.0.
 */

import * as path from 'path';
import { platform, arch } from 'os';
import { existsSync } from 'fs';
import { versions } from 'process';
import child_process from "child_process";

const CRuntimeType = Object.freeze({
    NON_LINUX: "cruntime",
    MUSL: "musl",
    GLIBC: "glibc"
});

function getCRuntime() {
    if (platform() !== "linux") {
        return CRuntimeType.NON_LINUX;
    }

    try {
        // sometimes, ldd's output goes to stderr, so capture that too
        // Using spawnSync because execSync treats any output to stderr as an exception.
        const spawnedProcess = child_process.spawnSync('ldd', ['--version'], { encoding: 'utf8' });
        const output = spawnedProcess.stdout + spawnedProcess.stderr;
        if (output.includes(CRuntimeType.MUSL)) {
            return CRuntimeType.MUSL;
        } else {
            return CRuntimeType.GLIBC;
        }
    } catch (error) {
        return CRuntimeType.GLIBC;
    }
}


const upgrade_string = "Please upgrade to node >=10.16.0, or use the provided browser implementation.";
if ('napi' in versions) {
    // @ts-ignore
    const napi_version = parseInt(versions['napi']);
    if (napi_version < 4) {
        throw new Error("The AWS CRT native implementation requires that NAPI version 4 be present. " + upgrade_string);
    }
} else {
    throw new Error("The current runtime is not reporting an NAPI version. " + upgrade_string);
}
const cRuntime = getCRuntime()
const binary_name = 'aws-crt-nodejs';
const platformDir = `${platform}-${arch}-${cRuntime}`;

let source_root = path.resolve(__dirname, '..', '..');
const dist = path.join(source_root, 'dist');
if (existsSync(dist)) {
    source_root = dist;
}

const bin_path = path.resolve(source_root, 'bin');

const search_paths = [
    path.join(bin_path, platformDir, binary_name),
];

let binding;
for (const path of search_paths) {
    if (existsSync(path + '.node')) {
        binding = require(path);
        break;
    }
}

if (binding == undefined) {
    throw new Error("AWS CRT binary not present in any of the following locations:\n\t" + search_paths.join('\n\t'));
}

import crt_native from "./binding"
<<<<<<< HEAD
/** As Electron would shutdown the node process on exit, and eventually causing "segfault" on threadsafe function operation.
 * We disable the node threadsafe functions on node process exit to prevent the segfault */
=======
/** Electron will shutdown the node process on exit, which causes the threadsafe function to segfault. To prevent
  * the segfault we disable the threadsafe function on node process exit. */
>>>>>>> 6fa0c53d
if (process.versions.hasOwnProperty('electron')) {
    process.on('exit', function () {
        crt_native.disable_threadsafe_function();
    });
}


export default binding;
export { CRuntimeType, cRuntime };<|MERGE_RESOLUTION|>--- conflicted
+++ resolved
@@ -75,13 +75,8 @@
 }
 
 import crt_native from "./binding"
-<<<<<<< HEAD
-/** As Electron would shutdown the node process on exit, and eventually causing "segfault" on threadsafe function operation.
- * We disable the node threadsafe functions on node process exit to prevent the segfault */
-=======
 /** Electron will shutdown the node process on exit, which causes the threadsafe function to segfault. To prevent
   * the segfault we disable the threadsafe function on node process exit. */
->>>>>>> 6fa0c53d
 if (process.versions.hasOwnProperty('electron')) {
     process.on('exit', function () {
         crt_native.disable_threadsafe_function();

/*
 * Copyright Amazon.com, Inc. or its affiliates. All Rights Reserved.
 * SPDX-License-Identifier: Apache-2.0.
 */

import { ClientBootstrap, TlsContextOptions, ClientTlsContext, SocketOptions } from './io';
import { MqttClient, MqttConnectionConfig, QoS } from './mqtt';
import { v4 as uuid } from 'uuid';
import {HttpProxyOptions, HttpProxyAuthenticationType, HttpProxyConnectionType} from "./http"
import { AwsIotMqttConnectionConfigBuilder } from './aws_iot';

jest.setTimeout(10000);

const conditional_test = (condition: boolean) => condition ? it : it.skip;

class AWS_IOT_ENV {
    public static IOT_MQTT_HOST = process.env.AWS_TEST_MQTT311_IOT_CORE_HOST ?? "";
    public static IOT_MQTT_RSA_CERT = process.env.AWS_TEST_MQTT311_IOT_CORE_RSA_CERT ?? "";
    public static IOT_MQTT_RSA_KEY = process.env.AWS_TEST_MQTT311_IOT_CORE_RSA_KEY ?? "";
    public static IOT_MQTT_ECC_CERT = process.env.AWS_TEST_MQTT311_IOT_CORE_ECC_CERT ?? "";
    public static IOT_MQTT_ECC_KEY = process.env.AWS_TEST_MQTT311_IOT_CORE_ECC_KEY ?? "";
    public static IOT_MQTT_REGION = process.env.AWS_TEST_MQTT311_IOT_CORE_REGION ?? "";

    public static DIRECT_MQTT_HOST = process.env.AWS_TEST_MQTT311_DIRECT_MQTT_HOST ?? "";
    public static DIRECT_MQTT_PORT = process.env.AWS_TEST_MQTT311_DIRECT_MQTT_PORT ?? "";
    public static DIRECT_AUTH_MQTT_HOST = process.env.AWS_TEST_MQTT311_DIRECT_MQTT_BASIC_AUTH_HOST ?? "";
    public static DIRECT_AUTH_MQTT_PORT = process.env.AWS_TEST_MQTT311_DIRECT_MQTT_BASIC_AUTH_PORT ?? "";
    public static DIRECT_TLS_MQTT_HOST = process.env.AWS_TEST_MQTT311_DIRECT_MQTT_TLS_HOST ?? "";
    public static DIRECT_TLS_MQTT_PORT = process.env.AWS_TEST_MQTT311_DIRECT_MQTT_TLS_PORT ?? "";

    public static WS_MQTT_HOST = process.env.AWS_TEST_MQTT311_WS_MQTT_HOST ?? "";
    public static WS_MQTT_PORT = process.env.AWS_TEST_MQTT311_WS_MQTT_PORT ?? "";
    public static WS_AUTH_MQTT_HOST = process.env.AWS_TEST_MQTT311_WS_MQTT_BASIC_AUTH_HOST ?? "";
    public static WS_AUTH_MQTT_PORT = process.env.AWS_TEST_MQTT311_WS_MQTT_BASIC_AUTH_PORT ?? "";
    public static WS_TLS_MQTT_HOST = process.env.AWS_TEST_MQTT311_WS_MQTT_TLS_HOST ?? "";
    public static WS_TLS_MQTT_PORT = process.env.AWS_TEST_MQTT311_WS_MQTT_TLS_PORT ?? "";

    public static BASIC_AUTH_USERNAME = process.env.AWS_TEST_MQTT311_BASIC_AUTH_USERNAME ?? "";
    public static BASIC_AUTH_PASSWORD = process.env.AWS_TEST_MQTT311_BASIC_AUTH_PASSWORD ?? "";
    public static PROXY_HOST = process.env.AWS_TEST_MQTT311_PROXY_HOST ?? "";
    public static PROXY_PORT = process.env.AWS_TEST_MQTT311_PROXY_PORT ?? "";

    public static is_valid_direct_mqtt() {
        return AWS_IOT_ENV.DIRECT_MQTT_HOST !== "" &&
            AWS_IOT_ENV.DIRECT_AUTH_MQTT_PORT !== "";
    }
    public static is_valid_direct_auth_mqtt() {
        return AWS_IOT_ENV.DIRECT_AUTH_MQTT_HOST !== "" &&
            AWS_IOT_ENV.DIRECT_AUTH_MQTT_PORT !== "" &&
            AWS_IOT_ENV.BASIC_AUTH_USERNAME !== "" &&
            AWS_IOT_ENV.BASIC_AUTH_PASSWORD !== "";
    }
    public static is_valid_direct_tls_mqtt() {
        return AWS_IOT_ENV.DIRECT_TLS_MQTT_HOST !== "" &&
            AWS_IOT_ENV.DIRECT_TLS_MQTT_PORT !== "";
    }
    public static is_valid_direct_proxy() {
        return AWS_IOT_ENV.DIRECT_TLS_MQTT_HOST !== "" &&
            AWS_IOT_ENV.DIRECT_TLS_MQTT_PORT !== "" &&
            AWS_IOT_ENV.PROXY_HOST !== "" &&
            AWS_IOT_ENV.PROXY_PORT !== "";
    }
    public static is_valid_ws_mqtt() {
        return AWS_IOT_ENV.WS_MQTT_HOST !== "" &&
            AWS_IOT_ENV.WS_MQTT_PORT !== "";
    }
    public static is_valid_ws_auth_mqtt() {
        return AWS_IOT_ENV.WS_AUTH_MQTT_HOST !== "" &&
            AWS_IOT_ENV.WS_AUTH_MQTT_PORT !== "" &&
            AWS_IOT_ENV.BASIC_AUTH_USERNAME !== "" &&
            AWS_IOT_ENV.BASIC_AUTH_PASSWORD !== "";
    }
    public static is_valid_ws_tls_mqtt() {
        return AWS_IOT_ENV.WS_TLS_MQTT_HOST !== "" &&
            AWS_IOT_ENV.WS_TLS_MQTT_PORT !== "";
    }
    public static is_valid_ws_proxy() {
        return AWS_IOT_ENV.WS_TLS_MQTT_HOST !== "" &&
            AWS_IOT_ENV.WS_TLS_MQTT_PORT !== "" &&
            AWS_IOT_ENV.PROXY_HOST !== "" &&
            AWS_IOT_ENV.PROXY_PORT !== "";
    }

    public static is_valid_iot_rsa() {
        return AWS_IOT_ENV.IOT_MQTT_HOST !== "" &&
            AWS_IOT_ENV.IOT_MQTT_RSA_CERT !== "" &&
            AWS_IOT_ENV.IOT_MQTT_RSA_KEY !== "";
    }
    public static is_valid_iot_ecc() {
        return AWS_IOT_ENV.IOT_MQTT_HOST !== "" &&
            AWS_IOT_ENV.IOT_MQTT_ECC_CERT !== "" &&
            AWS_IOT_ENV.IOT_MQTT_ECC_KEY !== "";
    }
    public static is_valid_iot_websocket() {
        return AWS_IOT_ENV.IOT_MQTT_HOST !== "" &&
            AWS_IOT_ENV.IOT_MQTT_REGION !== "";
    }
}

async function test_connection(config: MqttConnectionConfig, client: MqttClient) {
    const connection = client.new_connection(config);
    const promise = new Promise(async (resolve, reject) => {
        connection.on('connect', async (session_present) => {
            const disconnected = connection.disconnect();
            await expect(disconnected).resolves.toBeUndefined();

            if (session_present) {
                reject("Session present");
            }
        });
        connection.on('error', (error) => {
            reject(error);
        })
        connection.on('disconnect', () => {
            resolve(true);
        })
        const connected = connection.connect();
        await expect(connected).resolves.toBeDefined();
    });
    await expect(promise).resolves.toBeTruthy();
}

conditional_test(AWS_IOT_ENV.is_valid_direct_mqtt())('MQTT311 Connection - no credentials', async () => {
    const config : MqttConnectionConfig = {
        client_id : `node-mqtt-unit-test-${uuid()}`,
        host_name: AWS_IOT_ENV.DIRECT_MQTT_HOST,
        port: parseInt(AWS_IOT_ENV.DIRECT_MQTT_PORT),
        clean_session: true,
        socket_options: new SocketOptions()
    }
    await test_connection(config, new MqttClient(new ClientBootstrap()));
});

conditional_test(AWS_IOT_ENV.is_valid_direct_auth_mqtt())('MQTT311 Connection - basic auth', async () => {
    const config : MqttConnectionConfig = {
        client_id : `node-mqtt-unit-test-${uuid()}`,
        host_name: AWS_IOT_ENV.DIRECT_AUTH_MQTT_HOST,
        port: parseInt(AWS_IOT_ENV.DIRECT_AUTH_MQTT_PORT),
        clean_session: true,
        username: AWS_IOT_ENV.BASIC_AUTH_USERNAME,
        password: AWS_IOT_ENV.BASIC_AUTH_PASSWORD,
        socket_options: new SocketOptions()
    }
    await test_connection(config, new MqttClient(new ClientBootstrap()));
});

conditional_test(AWS_IOT_ENV.is_valid_direct_tls_mqtt())('MQTT311 Connection - TLS', async () => {
    const tls_ctx_options = new TlsContextOptions();
    tls_ctx_options.verify_peer = false;
    const config : MqttConnectionConfig = {
        client_id : `node-mqtt-unit-test-${uuid()}`,
        host_name: AWS_IOT_ENV.DIRECT_TLS_MQTT_HOST,
        port: parseInt(AWS_IOT_ENV.DIRECT_TLS_MQTT_PORT),
        clean_session: true,
        socket_options: new SocketOptions(),
        tls_ctx: new ClientTlsContext(tls_ctx_options)
    };
    await test_connection(config, new MqttClient(new ClientBootstrap()));
});

conditional_test(AWS_IOT_ENV.is_valid_direct_proxy())('MQTT311 Connection - Proxy', async () => {
    const tls_ctx_options = new TlsContextOptions();
    tls_ctx_options.verify_peer = false;
    let tls_ctx = new ClientTlsContext(tls_ctx_options);

    const config : MqttConnectionConfig = {
        client_id : `node-mqtt-unit-test-${uuid()}`,
        host_name: AWS_IOT_ENV.DIRECT_TLS_MQTT_HOST,
        port: parseInt(AWS_IOT_ENV.DIRECT_TLS_MQTT_PORT),
        clean_session: true,
        proxy_options: new HttpProxyOptions(
            AWS_IOT_ENV.PROXY_HOST,
            parseInt(AWS_IOT_ENV.PROXY_PORT),
            HttpProxyAuthenticationType.None,
            undefined,
            undefined,
            undefined,
            HttpProxyConnectionType.Tunneling
        ),
        socket_options: new SocketOptions(),
        tls_ctx: tls_ctx
    }
    await test_connection(config, new MqttClient(new ClientBootstrap()));
});

conditional_test(AWS_IOT_ENV.is_valid_iot_rsa())('MQTT311 Connection - mTLS RSA', async () => {
    const config : MqttConnectionConfig = {
        client_id : `node-mqtt-unit-test-${uuid()}`,
        host_name: AWS_IOT_ENV.IOT_MQTT_HOST,
        port: 8883,
        clean_session: true,
        socket_options: new SocketOptions()
    }
    let tls_ctx_options: TlsContextOptions = TlsContextOptions.create_client_with_mtls_from_path(
        AWS_IOT_ENV.IOT_MQTT_RSA_CERT,
        AWS_IOT_ENV.IOT_MQTT_RSA_KEY
    );
    config.tls_ctx = new ClientTlsContext(tls_ctx_options);
    await test_connection(config, new MqttClient(new ClientBootstrap()));
});

conditional_test(AWS_IOT_ENV.is_valid_iot_ecc())('MQTT311 Connection - mTLS ECC', async () => {
    const config : MqttConnectionConfig = {
        client_id : `node-mqtt-unit-test-${uuid()}`,
        host_name: AWS_IOT_ENV.IOT_MQTT_HOST,
        port: 8883,
        clean_session: true,
        socket_options: new SocketOptions()
    }
    let tls_ctx_options: TlsContextOptions = TlsContextOptions.create_client_with_mtls_from_path(
        AWS_IOT_ENV.IOT_MQTT_ECC_CERT,
        AWS_IOT_ENV.IOT_MQTT_ECC_KEY
    );
    config.tls_ctx = new ClientTlsContext(tls_ctx_options);
    await test_connection(config, new MqttClient(new ClientBootstrap()));
});

conditional_test(AWS_IOT_ENV.is_valid_ws_mqtt())('MQTT311 WS Connection - no credentials', async () => {
    const config : MqttConnectionConfig = {
        client_id : `node-mqtt-unit-test-${uuid()}`,
        host_name: AWS_IOT_ENV.WS_MQTT_HOST,
        port: parseInt(AWS_IOT_ENV.WS_MQTT_PORT),
        clean_session: true,
        use_websocket: true,
        socket_options: new SocketOptions()
    }
    config.websocket_handshake_transform = async (request, done) => {
        done();
    }
    await test_connection(config, new MqttClient(new ClientBootstrap()));
});

conditional_test(AWS_IOT_ENV.is_valid_ws_auth_mqtt())('MQTT311 WS Connection - basic auth', async () => {
    const config : MqttConnectionConfig = {
        client_id : `node-mqtt-unit-test-${uuid()}`,
        host_name: AWS_IOT_ENV.WS_AUTH_MQTT_HOST,
        port: parseInt(AWS_IOT_ENV.WS_AUTH_MQTT_PORT),
        clean_session: true,
        use_websocket: true,
        username: AWS_IOT_ENV.BASIC_AUTH_USERNAME,
        password: AWS_IOT_ENV.BASIC_AUTH_PASSWORD,
        socket_options: new SocketOptions()
    }
    config.websocket_handshake_transform = async (request, done) => {
        done();
    }
    await test_connection(config, new MqttClient(new ClientBootstrap()));
});

conditional_test(AWS_IOT_ENV.is_valid_ws_tls_mqtt())('MQTT311 WS Connection - TLS', async () => {
    const tls_ctx_options = new TlsContextOptions();
    tls_ctx_options.verify_peer = false;
    let tls_ctx = new ClientTlsContext(tls_ctx_options);
    const config : MqttConnectionConfig = {
        client_id : `node-mqtt-unit-test-${uuid()}`,
        host_name: AWS_IOT_ENV.WS_TLS_MQTT_HOST,
        port: parseInt(AWS_IOT_ENV.WS_TLS_MQTT_PORT),
        clean_session: true,
        use_websocket: true,
        socket_options: new SocketOptions(),
        tls_ctx: tls_ctx
    }
    config.websocket_handshake_transform = async (request, done) => {
        done();
    }
    await test_connection(config, new MqttClient(new ClientBootstrap()));
});

conditional_test(AWS_IOT_ENV.is_valid_ws_proxy())('MQTT311 WS Connection - Proxy', async () => {
    const tls_ctx_options = new TlsContextOptions();
    tls_ctx_options.verify_peer = false;
    let tls_ctx = new ClientTlsContext(tls_ctx_options);
    const config : MqttConnectionConfig = {
        client_id : `node-mqtt-unit-test-${uuid()}`,
        host_name: AWS_IOT_ENV.WS_TLS_MQTT_HOST,
        port: parseInt(AWS_IOT_ENV.WS_TLS_MQTT_PORT),
        clean_session: true,
        use_websocket: true,
        proxy_options: new HttpProxyOptions(
            AWS_IOT_ENV.PROXY_HOST,
            parseInt(AWS_IOT_ENV.PROXY_PORT),
            HttpProxyAuthenticationType.None,
            undefined,
            undefined,
            undefined,
            HttpProxyConnectionType.Tunneling
        ),
        socket_options: new SocketOptions(),
        tls_ctx: tls_ctx
    }
    config.websocket_handshake_transform = async (request, done) => {
        done();
    }
    await test_connection(config, new MqttClient(new ClientBootstrap()));
});

<<<<<<< HEAD
conditional_test(AWS_IOT_ENV.is_valid_iot_rsa())('MQTT Operation statistics simple', async () => {
    const promise = new Promise(async (resolve, reject) => {

        const config = AwsIotMqttConnectionConfigBuilder.new_mtls_builder_from_path(
            AWS_IOT_ENV.IOT_MQTT_RSA_CERT, AWS_IOT_ENV.IOT_MQTT_RSA_KEY)
            .with_clean_session(true)
            .with_client_id(`node-mqtt-unit-test-${uuid()}`)
            .with_endpoint(AWS_IOT_ENV.IOT_MQTT_HOST)
            .build()
        const client = new MqttClient(new ClientBootstrap());
        const connection = client.new_connection(config);
=======
/**
 * Helper function to make creating an IoT Core connection easier.
 */
function make_test_iot_core_connection(aws_opts: Config, clean_session?: boolean) {
    const config = AwsIotMqttConnectionConfigBuilder.new_mtls_builder(aws_opts.certificate, aws_opts.private_key)
        .with_client_id(`node-mqtt-unit-test-${uuid()}`)
        .with_endpoint(aws_opts.endpoint)
        .with_credentials(Config.region, aws_opts.access_key, aws_opts.secret_key, aws_opts.session_token);

    if (clean_session != undefined) {
        config.with_clean_session(clean_session);
    } else {
        config.with_clean_session(true)
    }

    const client = new MqttClient(new ClientBootstrap());
    return client.new_connection(config.build());
}

test('MQTT Operation statistics simple', async () => {
    const promise = new Promise(async (resolve, reject) => {
        let aws_opts: Config;
        try {
            aws_opts = await fetch_credentials();
        } catch (err) {
            reject(err);
            return;
        }
        const connection = make_test_iot_core_connection(aws_opts);
>>>>>>> d526f23e

        connection.on('connect', async (session_present) => {
            expect(session_present).toBeFalsy();

            let statistics = connection.getQueueStatistics();
            expect(statistics.incompleteOperationCount).toBeLessThanOrEqual(0);
            expect(statistics.incompleteOperationSize).toBeLessThanOrEqual(0);
            expect(statistics.unackedOperationCount).toBeLessThanOrEqual(0);
            expect(statistics.unackedOperationSize).toBeLessThanOrEqual(0);

            const test_topic = `/test/me/senpai/${uuid()}`;
            const test_payload = 'NOTICE ME';
            const sub = connection.subscribe(test_topic, QoS.AtLeastOnce, async (topic, payload, dup, qos, retain) => {
                resolve(true);

                const unsubscribed = connection.unsubscribe(test_topic);
                await expect(unsubscribed).resolves.toHaveProperty('packet_id');

                statistics = connection.getQueueStatistics();
                expect(statistics.incompleteOperationCount).toBeLessThanOrEqual(0);
                expect(statistics.incompleteOperationSize).toBeLessThanOrEqual(0);
                expect(statistics.unackedOperationCount).toBeLessThanOrEqual(0);
                expect(statistics.unackedOperationSize).toBeLessThanOrEqual(0);

                const disconnected = connection.disconnect();
                await expect(disconnected).resolves.toBeUndefined();
            });
            await expect(sub).resolves.toBeTruthy();

            const pub = connection.publish(test_topic, test_payload, QoS.AtLeastOnce);
            await expect(pub).resolves.toBeTruthy();
        });
        connection.on('error', (error) => {
            reject(error);
        })
        const connected = connection.connect();
        await expect(connected).resolves.toBeDefined();
    });
    await expect(promise).resolves.toBeTruthy();
});

conditional_test(AWS_IOT_ENV.is_valid_iot_rsa())('MQTT Operation statistics check publish', async () => {
    const promise = new Promise(async (resolve, reject) => {
<<<<<<< HEAD

        const config = AwsIotMqttConnectionConfigBuilder.new_mtls_builder_from_path(
            AWS_IOT_ENV.IOT_MQTT_RSA_CERT, AWS_IOT_ENV.IOT_MQTT_RSA_KEY)
            .with_clean_session(true)
            .with_client_id(`node-mqtt-unit-test-${uuid()}`)
            .with_endpoint(AWS_IOT_ENV.IOT_MQTT_HOST)
            .build()
        const client = new MqttClient(new ClientBootstrap());
        const connection = client.new_connection(config);
=======
        let aws_opts: Config;
        try {
            aws_opts = await fetch_credentials();
        } catch (err) {
            reject(err);
            return;
        }
        const connection = make_test_iot_core_connection(aws_opts);
>>>>>>> d526f23e

        connection.on('connect', async (session_present) => {
            expect(session_present).toBeFalsy();

            let statistics = connection.getQueueStatistics();
            expect(statistics.incompleteOperationCount).toBeLessThanOrEqual(0);
            expect(statistics.incompleteOperationSize).toBeLessThanOrEqual(0);
            expect(statistics.unackedOperationCount).toBeLessThanOrEqual(0);
            expect(statistics.unackedOperationSize).toBeLessThanOrEqual(0);

            const test_topic = `/test/me/senpai/${uuid()}`;
            const test_payload = 'NOTICE ME';
            const sub = connection.subscribe(test_topic, QoS.AtLeastOnce, async (topic, payload, dup, qos, retain) => {
                resolve(true);

                const unsubscribed = connection.unsubscribe(test_topic);
                await expect(unsubscribed).resolves.toHaveProperty('packet_id');

                const disconnected = connection.disconnect();
                await expect(disconnected).resolves.toBeUndefined();
            });
            await expect(sub).resolves.toBeTruthy();

            const pub = connection.publish(test_topic, test_payload, QoS.AtLeastOnce);
            await expect(pub).resolves.toBeTruthy();

            statistics = connection.getQueueStatistics();
            expect(statistics.incompleteOperationCount).toBeLessThanOrEqual(1);
            expect(statistics.incompleteOperationSize).toBeLessThanOrEqual(test_topic.length + test_payload.length + 4);
            expect(statistics.unackedOperationCount).toBeLessThanOrEqual(0);
            expect(statistics.unackedOperationSize).toBeLessThanOrEqual(0);
        });
        connection.on('error', (error) => {
            reject(error);
        })
        const connected = connection.connect();
        await expect(connected).resolves.toBeDefined();
    });
    await expect(promise).resolves.toBeTruthy();
});

test('MQTT Disconnect behavior hard-disconnect - default functions like expected', async () => {
    const promise = new Promise(async (resolve, reject) => {
        let aws_opts: Config;
        try {
            aws_opts = await fetch_credentials();
        } catch (err) {
            reject(err);
            return;
        }
        const connection = make_test_iot_core_connection(
            aws_opts,
            false /* clean start */);
        await connection.connect();
        await connection.disconnect();

        // Native resources should have been cleaned on the disconnect, so the connect attempt should throw.
        let did_throw = false;
        await connection.connect().catch(err => {
            did_throw = true;
        })
        expect(did_throw).toBeTruthy();
        resolve(true);
    });
    await expect(promise).resolves.toBeTruthy();
});

test('MQTT Disconnect behavior hard-disconnect - ensure operations do not work after disconnect', async () => {
    const promise = new Promise(async (resolve, reject) => {
        let aws_opts: Config;
        try {
            aws_opts = await fetch_credentials();
        } catch (err) {
            reject(err);
            return;
        }
        const connection = make_test_iot_core_connection(
            aws_opts,
            false /* clean start */);
        await connection.connect();
        await connection.disconnect();

        // Doing any operations after disconnect should throw because the client is cleaned up
        let did_throw = false;
        await connection.publish("test/example/topic", "payload", QoS.AtLeastOnce).catch(err => {
            did_throw = true;
        })
        expect(did_throw).toBeTruthy();
        resolve(true);
    });
    await expect(promise).resolves.toBeTruthy();
});<|MERGE_RESOLUTION|>--- conflicted
+++ resolved
@@ -21,6 +21,10 @@
     public static IOT_MQTT_ECC_KEY = process.env.AWS_TEST_MQTT311_IOT_CORE_ECC_KEY ?? "";
     public static IOT_MQTT_REGION = process.env.AWS_TEST_MQTT311_IOT_CORE_REGION ?? "";
 
+    public static IOT_CRED_ACCESS_KEY = process.env.AWS_TEST_MQTT311_ROLE_CREDENTIAL_ACCESS_KEY ?? "";
+    public static IOT_CRED_SECRET_ACCESS_KEY = process.env.AWS_TEST_MQTT311_ROLE_CREDENTIAL_SECRET_ACCESS_KEY ?? "";
+    public static IOT_CRED_SESSION_TOKEN = process.env.AWS_TEST_MQTT311_ROLE_CREDENTIAL_SESSION_TOKEN ?? "";
+
     public static DIRECT_MQTT_HOST = process.env.AWS_TEST_MQTT311_DIRECT_MQTT_HOST ?? "";
     public static DIRECT_MQTT_PORT = process.env.AWS_TEST_MQTT311_DIRECT_MQTT_PORT ?? "";
     public static DIRECT_AUTH_MQTT_HOST = process.env.AWS_TEST_MQTT311_DIRECT_MQTT_BASIC_AUTH_HOST ?? "";
@@ -95,6 +99,16 @@
         return AWS_IOT_ENV.IOT_MQTT_HOST !== "" &&
             AWS_IOT_ENV.IOT_MQTT_REGION !== "";
     }
+
+    public static is_valid_iot_cred() {
+        return AWS_IOT_ENV.IOT_MQTT_HOST !== "" &&
+            AWS_IOT_ENV.IOT_MQTT_REGION !== "" &&
+            AWS_IOT_ENV.IOT_MQTT_RSA_CERT !== "" &&
+            AWS_IOT_ENV.IOT_MQTT_RSA_KEY !== "" &&
+            AWS_IOT_ENV.IOT_CRED_ACCESS_KEY !== "" &&
+            AWS_IOT_ENV.IOT_CRED_SECRET_ACCESS_KEY !== "" &&
+            AWS_IOT_ENV.IOT_CRED_SESSION_TOKEN !== "";
+    }
 }
 
 async function test_connection(config: MqttConnectionConfig, client: MqttClient) {
@@ -293,28 +307,17 @@
     }
     await test_connection(config, new MqttClient(new ClientBootstrap()));
 });
-
-<<<<<<< HEAD
-conditional_test(AWS_IOT_ENV.is_valid_iot_rsa())('MQTT Operation statistics simple', async () => {
-    const promise = new Promise(async (resolve, reject) => {
-
-        const config = AwsIotMqttConnectionConfigBuilder.new_mtls_builder_from_path(
-            AWS_IOT_ENV.IOT_MQTT_RSA_CERT, AWS_IOT_ENV.IOT_MQTT_RSA_KEY)
-            .with_clean_session(true)
-            .with_client_id(`node-mqtt-unit-test-${uuid()}`)
-            .with_endpoint(AWS_IOT_ENV.IOT_MQTT_HOST)
-            .build()
-        const client = new MqttClient(new ClientBootstrap());
-        const connection = client.new_connection(config);
-=======
 /**
  * Helper function to make creating an IoT Core connection easier.
  */
-function make_test_iot_core_connection(aws_opts: Config, clean_session?: boolean) {
-    const config = AwsIotMqttConnectionConfigBuilder.new_mtls_builder(aws_opts.certificate, aws_opts.private_key)
+function make_test_iot_core_connection(clean_session?: boolean) {
+    const config = AwsIotMqttConnectionConfigBuilder.new_mtls_builder(
+            AWS_IOT_ENV.IOT_MQTT_RSA_CERT, AWS_IOT_ENV.IOT_MQTT_RSA_KEY)
         .with_client_id(`node-mqtt-unit-test-${uuid()}`)
-        .with_endpoint(aws_opts.endpoint)
-        .with_credentials(Config.region, aws_opts.access_key, aws_opts.secret_key, aws_opts.session_token);
+        .with_endpoint(AWS_IOT_ENV.IOT_MQTT_HOST)
+        .with_credentials(
+            AWS_IOT_ENV.IOT_MQTT_REGION, AWS_IOT_ENV.IOT_CRED_ACCESS_KEY,
+            AWS_IOT_ENV.IOT_CRED_SECRET_ACCESS_KEY, AWS_IOT_ENV.IOT_CRED_SESSION_TOKEN);
 
     if (clean_session != undefined) {
         config.with_clean_session(clean_session);
@@ -326,17 +329,10 @@
     return client.new_connection(config.build());
 }
 
-test('MQTT Operation statistics simple', async () => {
+conditional_test(AWS_IOT_ENV.is_valid_iot_cred())('MQTT Operation statistics simple', async () => {
     const promise = new Promise(async (resolve, reject) => {
-        let aws_opts: Config;
-        try {
-            aws_opts = await fetch_credentials();
-        } catch (err) {
-            reject(err);
-            return;
-        }
-        const connection = make_test_iot_core_connection(aws_opts);
->>>>>>> d526f23e
+
+        const connection = make_test_iot_core_connection();
 
         connection.on('connect', async (session_present) => {
             expect(session_present).toBeFalsy();
@@ -378,28 +374,10 @@
     await expect(promise).resolves.toBeTruthy();
 });
 
-conditional_test(AWS_IOT_ENV.is_valid_iot_rsa())('MQTT Operation statistics check publish', async () => {
+conditional_test(AWS_IOT_ENV.is_valid_iot_cred())('MQTT Operation statistics check publish', async () => {
     const promise = new Promise(async (resolve, reject) => {
-<<<<<<< HEAD
-
-        const config = AwsIotMqttConnectionConfigBuilder.new_mtls_builder_from_path(
-            AWS_IOT_ENV.IOT_MQTT_RSA_CERT, AWS_IOT_ENV.IOT_MQTT_RSA_KEY)
-            .with_clean_session(true)
-            .with_client_id(`node-mqtt-unit-test-${uuid()}`)
-            .with_endpoint(AWS_IOT_ENV.IOT_MQTT_HOST)
-            .build()
-        const client = new MqttClient(new ClientBootstrap());
-        const connection = client.new_connection(config);
-=======
-        let aws_opts: Config;
-        try {
-            aws_opts = await fetch_credentials();
-        } catch (err) {
-            reject(err);
-            return;
-        }
-        const connection = make_test_iot_core_connection(aws_opts);
->>>>>>> d526f23e
+
+        const connection = make_test_iot_core_connection();
 
         connection.on('connect', async (session_present) => {
             expect(session_present).toBeFalsy();
@@ -441,17 +419,10 @@
     await expect(promise).resolves.toBeTruthy();
 });
 
-test('MQTT Disconnect behavior hard-disconnect - default functions like expected', async () => {
+conditional_test(AWS_IOT_ENV.is_valid_iot_cred())('MQTT Disconnect behavior hard-disconnect - default functions like expected', async () => {
     const promise = new Promise(async (resolve, reject) => {
-        let aws_opts: Config;
-        try {
-            aws_opts = await fetch_credentials();
-        } catch (err) {
-            reject(err);
-            return;
-        }
+
         const connection = make_test_iot_core_connection(
-            aws_opts,
             false /* clean start */);
         await connection.connect();
         await connection.disconnect();
@@ -467,17 +438,10 @@
     await expect(promise).resolves.toBeTruthy();
 });
 
-test('MQTT Disconnect behavior hard-disconnect - ensure operations do not work after disconnect', async () => {
+conditional_test(AWS_IOT_ENV.is_valid_iot_cred())('MQTT Disconnect behavior hard-disconnect - ensure operations do not work after disconnect', async () => {
     const promise = new Promise(async (resolve, reject) => {
-        let aws_opts: Config;
-        try {
-            aws_opts = await fetch_credentials();
-        } catch (err) {
-            reject(err);
-            return;
-        }
+
         const connection = make_test_iot_core_connection(
-            aws_opts,
             false /* clean start */);
         await connection.connect();
         await connection.disconnect();

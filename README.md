## AWS CRT JS

NodeJS/Browser bindings for the AWS Common Runtime

[API Docs](https://awslabs.github.io/aws-crt-nodejs/)

## License

This library is licensed under the Apache 2.0 License.

## Building the package

### Prereqs:
* Node 10.16+
* npm
* CMake 3.1+
* Linux: gcc 5+ or clang 3.6+
    * If your compiler can compile node, it can compile this library
* Windows: Visual Studio 2015+
* OSX: XCode or brew-installed llvm

To build the package locally
<<<<<<< HEAD
````bash
git clone https://github.com/awslabs/aws-crt-nodejs.git
cd aws-crt-nodejs
git submodule update --init
=======
```bash
>>>>>>> cc85e6b7
npm install
```

## Using From Your NodeJS Application

Normally, you just declare `aws-crt` as a dependency in your package.json file.

## Using From Your Browser Application

You can either add it to package.json (if using a tool like webpack), or just import the ```dist.browser/``` folder into your web project

### Installing from npm
```bash
npm install aws-crt
```

### Debug C part of code

After building the package locally, use ```node ./scripts/build.js --debug``` to enable debug. Then, attach any C debugger to use node to run `jest`

## Mac-Only TLS Behavior

Please note that on Mac, once a private key is used with a certificate, that certificate-key pair is imported into the Mac Keychain.  All subsequent uses of that certificate will use the stored private key and ignore anything passed in programmatically.  Beginning in v1.1.11, when a stored private key from the Keychain is used, the following will be logged at the "info" log level:

```
static: certificate has an existing certificate-key pair that was previously imported into the Keychain.  Using key from Keychain instead of the one provided.
```<|MERGE_RESOLUTION|>--- conflicted
+++ resolved
@@ -20,14 +20,10 @@
 * OSX: XCode or brew-installed llvm
 
 To build the package locally
-<<<<<<< HEAD
-````bash
+```bash
 git clone https://github.com/awslabs/aws-crt-nodejs.git
 cd aws-crt-nodejs
 git submodule update --init
-=======
-```bash
->>>>>>> cc85e6b7
 npm install
 ```
 

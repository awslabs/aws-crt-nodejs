/*
 * Copyright Amazon.com, Inc. or its affiliates. All Rights Reserved.
 * SPDX-License-Identifier: Apache-2.0.
 */

/**
 * Module for AWS Authentication logic - signing http requests, events, chunks, etc...
 *
 * @packageDocumentation
 * @module auth
 * @preferred
 */

import crt_native from './binding';
import { CrtError } from './error';
import { HttpRequest } from './http';
import { ClientBootstrap } from './io';

/** @category System */
type StringLike = string | ArrayBuffer | DataView;

/**
 * @internal
 */
type StringLike = string | ArrayBuffer | DataView;

/**
 * AWS signing algorithm enumeration.
 *
 * @category Auth
 */
export enum AwsSigningAlgorithm {
    /** Use the Aws signature version 4 signing process to sign the request */
    SigV4,
<<<<<<< HEAD
=======

>>>>>>> ded418b6
    /** Use the Aws signature version 4 Asymmetric signing process to sign the request */
    SigV4Asymmetric
}

/**
 * AWS signature type enumeration.
 *
 * @category Auth
 */
export enum AwsSignatureType {
    /** Sign an http request and apply the signing results as headers */
    HttpRequestViaHeaders,

    /** Sign an http request and apply the signing results as query params */
    HttpRequestViaQueryParams,

    /** Sign an http request payload chunk */
    HttpRequestChunk,

    /** Sign an event stream event */
    HttpRequestEvent
}

/**
 * Values for use with {@link AwsSigningConfig.signed_body_value}.
 *
 * Some services use special values (e.g. 'UNSIGNED-PAYLOAD') when the body
 * is not being signed in the usual way.
 *
 * @category Auth
 */
export enum AwsSignedBodyValue {
    /** Use the SHA-256 of the empty string as the canonical request payload value */
    EmptySha256 = "e3b0c44298fc1c149afbf4c8996fb92427ae41e4649b934ca495991b7852b855",

    /** Use the literal string 'UNSIGNED-PAYLOAD' as the canonical request payload value  */
    UnsignedPayload = "UNSIGNED-PAYLOAD",

    /** Use the literal string 'STREAMING-AWS4-HMAC-SHA256-PAYLOAD' as the canonical request payload value  */
    StreamingAws4HmacSha256Payload = "STREAMING-AWS4-HMAC-SHA256-PAYLOAD",

    /** Use the literal string 'STREAMING-AWS4-HMAC-SHA256-EVENTS' as the canonical request payload value  */
    StreamingAws4HmacSha256Events = "STREAMING-AWS4-HMAC-SHA256-EVENTS",
}

/**
 * AWS signed body header enumeration.
 *
 * @category Auth
 */
export enum AwsSignedBodyHeaderType {
    /** Do not add a header containing the canonical request payload value */
    None,

    /** Add the X-Amz-Content-Sha256 header with the canonical request payload value */
    XAmzContentSha256
}

/**
 * Credentials providers source the AwsCredentials needed to sign an authenticated AWS request.
 *
 * We don't currently expose an interface for fetching credentials from Javascript.
 *
 * @category Auth
 */
/* Subclass for the purpose of exposing a non-NativeHandle based API */
export class AwsCredentialsProvider extends crt_native.AwsCredentialsProvider {

    /**
     * Creates a new default credentials provider to be used internally for AWS credentials resolution:
     *
     *   The CRT's default provider chain currently sources in this order:
     *
     *     1. Environment
     *     2. Profile
     *     3. (conditional, off by default) ECS
     *     4. (conditional, on by default) EC2 Instance Metadata
     *
     * @param bootstrap (optional) client bootstrap to be used to establish any required network connections
     *
     * @returns a new credentials provider using default credentials resolution rules
     */
    static newDefault(bootstrap: ClientBootstrap | undefined = undefined): AwsCredentialsProvider {
        return super.newDefault(bootstrap != null ? bootstrap.native_handle() : null);
    }
}

/**
 * Configuration for use in AWS-related signing.
 * AwsSigningConfig is immutable.
 * It is good practice to use a new config for each signature, or the date might get too old.
 *
 * @category Auth
 */
export interface AwsSigningConfig {
    /** Which signing process to invoke */
    algorithm: AwsSigningAlgorithm;

    /** What kind of signature to compute */
    signature_type: AwsSignatureType;

    /** Credentials provider to fetch signing credentials with */
    provider: AwsCredentialsProvider;

    /** The region to sign against */
    region: string;

    /** Name of service to sign a request for */
    service?: string;

    /**
     * Date and time to use during the signing process. If not provided then
     * the current time in UTC is used. Naive dates (lacking timezone info)
     * are assumed to be in local time
     */
    date?: Date;

    /**
     * Headers to skip when signing.
     *
     * Skipping auth-required headers will result in an unusable signature.
     * Headers injected by the signing process are not skippable.
     * This function does not override the internal check function
     * (x-amzn-trace-id, user-agent), but rather supplements it.
     * In particular, a header will get signed if and only if it returns
     * true to both the internal check (skips x-amzn-trace-id, user-agent)
     * and is found in this list (if defined)
     */
    header_blacklist?: string[];

    /**
     * Set true to double-encode the resource path when constructing the
     * canonical request. By default, all services except S3 use double encoding.
     */
    use_double_uri_encode?: boolean;

    /**
     * Whether the resource paths are normalized when building the canonical request.
     */
    should_normalize_uri_path?: boolean;

    /**
     * Should the session token be omitted from the signing process?  This should only be
     * true when making a websocket handshake with IoT Core.
     */
    omit_session_token?: boolean;

    /**
     * Value to use as the canonical request's body value.
     *
     * Typically, this is the SHA-256 of the payload, written as lowercase hex.
     * If this has been precalculated, it can be set here.
     * Special values used by certain services can also be set (see {@link AwsSignedBodyValue}).
     * If undefined (the default), the typical value will be calculated from the payload during signing.
     */
    signed_body_value?: string;

    /** Controls what header, if any, should be added to the request, containing the body value */
    signed_body_header?: AwsSignedBodyHeaderType;

    /** Query param signing only: how long the pre-signed URL is valid for */
    expiration_in_seconds?: number;
}

/**
 * Perform AWS HTTP request signing.
 *
 * The {@link HttpRequest} is transformed asynchronously,
 * according to the {@link AwsSigningConfig}.
 *
 * When signing:
 *  1.  It is good practice to use a new config for each signature,
 *      or the date might get too old.
 *
 *  2.  Do not add the following headers to requests before signing, they may be added by the signer:
 *      x-amz-content-sha256,
 *      X-Amz-Date,
 *      Authorization
 *
 *  3.  Do not add the following query params to requests before signing, they may be added by the signer:
 *      X-Amz-Signature,
 *      X-Amz-Date,
 *      X-Amz-Credential,
 *      X-Amz-Algorithm,
 *      X-Amz-SignedHeaders
 * @param request The HTTP request to sign.
 * @param config Configuration for signing.
 * @returns A promise whose result will be the signed
 *       {@link HttpRequest}. The future will contain an exception
 *       if the signing process fails.
 *
 * @category Auth
 */
export async function aws_sign_request(request: HttpRequest, config: AwsSigningConfig): Promise<HttpRequest> {
    return new Promise((resolve, reject) => {
        try {
            /* Note: if the body of request has not fully loaded, it will lead to an endless loop. 
             * User should set the signed_body_value of config to prevent this endless loop in this case */
            crt_native.aws_sign_request(request, config, (error_code) => {
                if (error_code == 0) {
                    resolve(request);
                } else {
                    reject(new CrtError(error_code));
                }
            });
        } catch (error) {
            reject(error);
        }
    });
}

/**
<<<<<<< HEAD
=======
 *
 * @internal
 *
>>>>>>> ded418b6
 * Test only.
 * Verifies:
 *  (1) The canonical request generated during sigv4a signing of the request matches what is passed in
 *  (2) The signature passed in is a valid ECDSA signature of the hashed string-to-sign derived from the
 *  canonical request
 * 
 * @param request The HTTP request to sign.
 * @param config Configuration for signing.
 * @param expected_canonical_request String type of expected canonical request. Refer to XXX(link to doc?)
 * @param signature The generated signature string from {@link aws_sign_request}, which is verified here.
 * @param ecc_key_pub_x the x coordinate of the public part of the ecc key to verify the signature.
 * @param ecc_key_pub_y the y coordinate of the public part of the ecc key to verify the signature
 * @returns True, if the verification succeed. Otherwise, false.
 */
export function aws_verify_sigv4a_signing(request: HttpRequest, config: AwsSigningConfig, expected_canonical_request: StringLike,
    signature: StringLike, ecc_key_pub_x: StringLike, ecc_key_pub_y: StringLike): boolean {
    return crt_native.aws_verify_sigv4a_signing(request, config, expected_canonical_request, signature, ecc_key_pub_x, ecc_key_pub_y);
}<|MERGE_RESOLUTION|>--- conflicted
+++ resolved
@@ -16,9 +16,6 @@
 import { HttpRequest } from './http';
 import { ClientBootstrap } from './io';
 
-/** @category System */
-type StringLike = string | ArrayBuffer | DataView;
-
 /**
  * @internal
  */
@@ -32,10 +29,7 @@
 export enum AwsSigningAlgorithm {
     /** Use the Aws signature version 4 signing process to sign the request */
     SigV4,
-<<<<<<< HEAD
-=======
-
->>>>>>> ded418b6
+
     /** Use the Aws signature version 4 Asymmetric signing process to sign the request */
     SigV4Asymmetric
 }
@@ -248,12 +242,9 @@
 }
 
 /**
-<<<<<<< HEAD
-=======
  *
  * @internal
  *
->>>>>>> ded418b6
  * Test only.
  * Verifies:
  *  (1) The canonical request generated during sigv4a signing of the request matches what is passed in

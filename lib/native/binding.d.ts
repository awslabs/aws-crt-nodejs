/*
 * Copyright Amazon.com, Inc. or its affiliates. All Rights Reserved.
 * SPDX-License-Identifier: Apache-2.0.
 */

// The only exported types are http-related.  If this changes, we'll need to rework the pseudo-module configuration
// for documentation

/**
 * @packageDocumentation
 * @module http
 */

import { InputStream, TlsContextOptions } from "./io";
import { AwsSigningConfig } from "./auth";
import { HttpHeader, HttpHeaders as CommonHttpHeaders } from "../common/http";
import { OnMessageCallback, QoS } from "../common/mqtt";
<<<<<<< HEAD
import {Mqtt5ClientConfig, Mqtt5ClientLifecycleHandlers, Mqtt5Client} from "./mqtt5";
import * as mqtt5_packets from "./mqtt5_packet";
import {AwsMqtt5PacketSuback} from "./mqtt5_packet";
=======
import { Mqtt5ClientConfig, Mqtt5ClientLifecycleHandlers, Mqtt5Client } from "./mqtt5";
import { AwsMqtt5PacketDisconnect }  from "./mqtt5_packet";
>>>>>>> 7165a81e

/**
 * Type used to store pointers to CRT native resources
 * @internal
 */
type NativeHandle = any;

/** @internal */
type StringLike = string | ArrayBuffer | ArrayBufferView;

/* common */
/** @internal */
export function native_memory(): number;
/** @internal */
export function native_memory_dump(): void;
/** @internal */
export function error_code_to_string(error_code: number): string;
/** @internal */
export function error_code_to_name(error_code: number): string;

/* IO */
/** @internal */
export function io_logging_enable(log_level: number): void;
/** @internal */
export function is_alpn_available(): boolean;
/* wraps aws_client_bootstrap #TODO: Wrap with ClassBinder */
/** @internal */
export function io_client_bootstrap_new(): NativeHandle;
/* wraps aws_tls_context #TODO: Wrap with ClassBinder */
/** @internal */
export function io_tls_ctx_new(
    min_tls_version: number,
    ca_filepath?: StringLike,
    ca_dirpath?: StringLike,
    certificate_authority?: StringLike,
    alpn_list?: StringLike,
    certificate_filepath?: StringLike,
    certificate?: StringLike,
    private_key_filepath?: StringLike,
    private_key?: StringLike,
    pkcs12_filepath?: StringLike,
    pkcs12_password?: StringLike,
    pkcs11_options?: TlsContextOptions.Pkcs11Options,
    windows_cert_store_path?: StringLike,
    verify_peer?: boolean,
): NativeHandle;
/* wraps aws_tls_connection_options #TODO: Wrap with ClassBinder */
/** @internal */
export function io_tls_connection_options_new(
    tls_ctx: NativeHandle,
    server_name?: StringLike,
    alpn_list?: StringLike
): NativeHandle;
/* wraps aws_socket_options #TODO: Wrap with ClassBinder */
/** @internal */
export function io_socket_options_new(
    type: number,
    domain: number,
    connect_timeout_ms: number,
    keep_alive_interval_sec: number,
    keep_alive_timeout_sec: number,
    keep_alive_max_failed_probes: number,
    keepalive: boolean
): NativeHandle;

/* wraps aws_input_stream #TODO: Wrap with ClassBinder */
/** @internal */
export function io_input_stream_new(capacity: number): NativeHandle;
/** @internal */
export function io_input_stream_append(stream: NativeHandle, data?: Buffer): void;

/* wraps aws_pkcs11_lib */
/** @internal */
export function io_pkcs11_lib_new(path: string, behavior: number): NativeHandle;
/** @internal */
export function io_pkcs11_lib_close(pkcs11_lib: NativeHandle): void;

/* Crypto */
/* wraps aws_hash structures #TODO: Wrap with ClassBinder */
/** @internal */
export function hash_md5_new(): void;
/** @internal */
export function hash_sha256_new(): void;
/** @internal */
export function hash_sha1_new(): void;
/** @internal */
export function hash_update(handle: NativeHandle, data: StringLike): void;
/** @internal */
export function hash_digest(handle: NativeHandle, truncate_to?: number): DataView;

/** @internal */
export function hash_md5_compute(data: StringLike, truncate_to?: number): DataView;
/** @internal */
export function hash_sha256_compute(data: StringLike, truncate_to?: number): DataView;
/** @internal */
export function hash_sha1_compute(data: StringLike, truncate_to?: number): DataView;

/** @internal */
export function hmac_md5_new(secret: StringLike): void;
/** @internal */
export function hmac_sha256_new(secret: StringLike): void;
/** @internal */
export function hmac_update(handle: NativeHandle, data: StringLike): void;
/** @internal */
export function hmac_digest(handle: NativeHandle, truncate_to?: number): DataView;

/** @internal */
export function hmac_md5_compute(secret: StringLike, data: StringLike, truncate_to?: number): DataView;
/** @internal */
export function hmac_sha256_compute(secret: StringLike, data: StringLike, truncate_to?: number): DataView;

/* Checksums */
/* wraps aws_checksums functions */

/** @internal */
export function checksums_crc32(data: StringLike, previous?: number): number;
/** @internal */
export function checksums_crc32c(data: StringLike, previous?: number): number;

/* MQTT5 Client */

/** @internal */
export function mqtt5_client_new(
    client: Mqtt5Client,
    config: Mqtt5ClientConfig,
    lifecycle_event_handlers : Mqtt5ClientLifecycleHandlers,
    client_bootstrap?: NativeHandle,
    socket_options?: NativeHandle,
    tls_ctx?: NativeHandle,
    proxy_options?: NativeHandle,
): NativeHandle;

/** @internal */
export function mqtt5_client_start(connection: NativeHandle) : void;

<<<<<<< HEAD
/** @internal */
export function mqtt5_client_stop(connection: NativeHandle, disconnect_packet?: mqtt5_packets.AwsMqtt5PacketDisconnect) : void;
=======
export function mqtt5_client_stop(connection: NativeHandle, disconnect_packet?: AwsMqtt5PacketDisconnect) : void;
>>>>>>> 7165a81e

/** @internal */
export function mqtt5_client_subscribe(connection: NativeHandle, subscribe_packet: mqtt5_packets.AwsMqtt5PacketSubscribe, on_resolution: (client: Mqtt5Client, errorCode: number, suback?: AwsMqtt5PacketSuback) => void) : void;


/* MQTT Client */
/** @internal */
export function mqtt_client_new(client_bootstrap?: NativeHandle): NativeHandle;

/* MQTT Client Connection #TODO: Wrap with ClassBinder */
/** @internal */
export type mqtt_on_connect = (error_code: number, return_code: number, session_present: boolean) => void;

/** @internal */
export function mqtt_client_connection_new(
    client: NativeHandle,
    on_interrupted?: (error_code: number) => void,
    on_resumed?: (return_code: number, session_present: boolean) => void,
    tls_ctx?: NativeHandle,
    will?: { topic: StringLike, payload: StringLike, qos: number, retain: boolean },
    username?: StringLike,
    password?: StringLike,
    use_websocket?: boolean,
    proxy_options?: NativeHandle,
    websocket_handshake_transform?: (request: HttpRequest, done: (error_code?: number) => void) => void,
): NativeHandle;

/** @internal */
export function mqtt_client_connection_connect(
    connection: NativeHandle,
    client_id: StringLike,
    server_name: StringLike,
    port: number,
    socket_options?: NativeHandle,
    keep_alive_time?: number,
    ping_timeout?: number,
    protocol_operation_timeout?: number,
    clean_session?: boolean,
    on_connect?: mqtt_on_connect,
): void;

/** @internal */
export function mqtt_client_connection_reconnect(connection: NativeHandle, on_connect: mqtt_on_connect): void;

/** @internal */
export function mqtt_client_connection_publish(
    connection: NativeHandle,
    topic: StringLike,
    payload: StringLike,
    qos: number,
    retain: boolean,
    on_publish?: (packet_id: number, error_code: number) => void,
): void;

/** @internal */
export function mqtt_client_connection_subscribe(
    connection: NativeHandle,
    topic: StringLike,
    qos: number,
    on_publish?: OnMessageCallback,
    on_suback?: (packet_id: number, topic: string, qos: QoS, error_code: number) => void,
): void;

/** @internal */
export function mqtt_client_connection_on_message(
    connection: NativeHandle,
    on_publish?: OnMessageCallback
): void;

/** @internal */
export function mqtt_client_connection_unsubscribe(
    connection: NativeHandle,
    topic: StringLike,
    on_unsuback?: (packet_id: number, error_code: number) => void,
): void;

/** @internal */
export function mqtt_client_connection_disconnect(connection: NativeHandle, on_disconnect?: () => void): void;

/** @internal */
export function mqtt_client_connection_close(connection: NativeHandle): void;

/* HTTP */
/* wraps aws_http_proxy_options #TODO: Wrap with ClassBinder */
/** @internal */
export function http_proxy_options_new(
    host_name: StringLike,
    port: number,
    auth_method?: number,
    username?: StringLike,
    password?: StringLike,
    tls_options?: NativeHandle,
    connection_type? : number,
): NativeHandle;

/* wraps aws_http_connection #TODO: Wrap with ClassBinder */
/** @internal */
export function http_connection_new(
    bootstrap: NativeHandle | undefined,
    on_setup: (handle: any, error_code: number) => void,
    on_shutdown: (handle: any, error_code: number) => void,
    host_name: StringLike,
    port: number,
    socket_options?: NativeHandle,
    tls_options?: NativeHandle,
    proxy_options?: NativeHandle,
): NativeHandle;

/** @internal */
export function http_connection_close(connection: NativeHandle): void;

/* wraps aws_http_stream #TODO: Wrap with ClassBinder */
/** @internal */
export function http_stream_new(
    stream: NativeHandle,
    request: HttpRequest,
    on_complete: (error_code: Number) => void,
    on_response: (status_code: Number, headers: HttpHeader[]) => void,
    on_body: (data: ArrayBuffer) => void,
): NativeHandle;

/** @internal */
export function http_stream_activate(stream: NativeHandle): void;

/** @internal */
export function http_stream_close(stream: NativeHandle): void;

/* wraps aws_http_connection_manager #TODO: Wrap with ClassBinder */
/** @internal */
export function http_connection_manager_new(
    bootstrap: NativeHandle | undefined,
    host: StringLike,
    port: number,
    max_connections: number,
    window_size: number,
    socket_options?: NativeHandle,
    tls_options?: NativeHandle,
    proxy_options?: NativeHandle,
    on_shutdown?: () => void,
): NativeHandle;

/** @internal */
export function http_connection_manager_close(manager: NativeHandle): void;

/** @internal */
export function http_connection_manager_acquire(
    manager: NativeHandle,
    on_acquired: (handle: any, error_code: number) => void,
): void;

/** @internal */
export function http_connection_manager_release(manager: NativeHandle, connection: NativeHandle): void;

/**
 * A collection of HTTP headers
 *
 * @module http
 * @category HTTP
 */
export class HttpHeaders implements CommonHttpHeaders {
    /** Construct from a collection of [name, value] pairs */
    constructor(headers?: HttpHeader[]);

    public readonly length: number;

    /**
     * Gets the first value for the given name, ignoring any additional values
     * @param name - The header name to look for
     * @param default_value - Value returned if no values are found for the given name
     * @return The first header value, or default if no values exist
     */
    public get(key: string): string;
    /**
     * Get the list of values for the given name
     * @param name - The header name to look for
     * @return List of values, or empty list if none exist
     */
    public get_values(key: string): string[];

    /** @internal */
    public get_index(index: number): HttpHeader;

    /**
     * Iterator. Allows for:
     * let headers = new HttpHeaders();
     * ...
     * for (const header of headers) { }
    */
    public [Symbol.iterator](): Iterator<HttpHeader>;

    /**
     * Add a name/value pair
     * @param name - The header name
     * @param value - The header value
    */
    public add(key: string, value: string): void;

    /**
     * Set a name/value pair, replacing any existing values for the name
     * @param name - The header name
     * @param value - The header value
    */
    public set(key: string, value: string): void;

    /**
     * Removes all values for the given name
     * @param name - The header to remove all values for
     */
    public remove(key: string): void;

    /**
     * Removes a specific name/value pair
     * @param name - The header name to remove
     * @param value - The header value to remove
     */
    public remove_value(key: string, value: string): void;

    /** Clears the entire header set */
    public clear(): void;

    /** @internal */
    public _flatten(): HttpHeader[];
}

/**
 * Definition for an outgoing HTTP request.
 *
 * The request may be transformed (ex: signing the request) before its data is eventually sent.
 *
 * @internal
 */
export class HttpRequest {
    constructor(method: string, path: string, headers?: HttpHeaders, body?: InputStream);

    /** HTTP request method (verb). Default value is "GET". */
    public method: string;
    /** HTTP path-and-query value. Default value is "/". */
    public path: string;
    /** Optional headers. */
    public readonly headers: HttpHeaders;
    /** Optional body as a stream */
    public body: InputStream;
}

/** @internal */
export class AwsCredentialsProvider {
    protected constructor();

    static newDefault(bootstrap?: NativeHandle): AwsCredentialsProvider;
    static newStatic(access_key: StringLike, secret_key: StringLike, session_token?: StringLike): AwsCredentialsProvider;
}

/** @internal */
export function aws_sign_request(
    request: HttpRequest,
    config: AwsSigningConfig,
    on_complete: (error_code: number) => void
): void;

/** @internal */
export function aws_verify_sigv4a_signing(
    request: HttpRequest,
    config: AwsSigningConfig,
    expected_canonical_request: StringLike,
    signature: StringLike,
    ecc_key_pub_x: StringLike,
    ecc_key_pub_y: StringLike
): boolean;<|MERGE_RESOLUTION|>--- conflicted
+++ resolved
@@ -15,14 +15,9 @@
 import { AwsSigningConfig } from "./auth";
 import { HttpHeader, HttpHeaders as CommonHttpHeaders } from "../common/http";
 import { OnMessageCallback, QoS } from "../common/mqtt";
-<<<<<<< HEAD
-import {Mqtt5ClientConfig, Mqtt5ClientLifecycleHandlers, Mqtt5Client} from "./mqtt5";
-import * as mqtt5_packets from "./mqtt5_packet";
-import {AwsMqtt5PacketSuback} from "./mqtt5_packet";
-=======
 import { Mqtt5ClientConfig, Mqtt5ClientLifecycleHandlers, Mqtt5Client } from "./mqtt5";
-import { AwsMqtt5PacketDisconnect }  from "./mqtt5_packet";
->>>>>>> 7165a81e
+import { AwsMqtt5PacketDisconnect, AwsMqtt5PacketSuback, AwsMqtt5PacketSubscribe }  from "./mqtt5_packet";
+
 
 /**
  * Type used to store pointers to CRT native resources
@@ -158,15 +153,11 @@
 /** @internal */
 export function mqtt5_client_start(connection: NativeHandle) : void;
 
-<<<<<<< HEAD
-/** @internal */
-export function mqtt5_client_stop(connection: NativeHandle, disconnect_packet?: mqtt5_packets.AwsMqtt5PacketDisconnect) : void;
-=======
+/** @internal */
 export function mqtt5_client_stop(connection: NativeHandle, disconnect_packet?: AwsMqtt5PacketDisconnect) : void;
->>>>>>> 7165a81e
-
-/** @internal */
-export function mqtt5_client_subscribe(connection: NativeHandle, subscribe_packet: mqtt5_packets.AwsMqtt5PacketSubscribe, on_resolution: (client: Mqtt5Client, errorCode: number, suback?: AwsMqtt5PacketSuback) => void) : void;
+
+/** @internal */
+export function mqtt5_client_subscribe(connection: NativeHandle, subscribe_packet: AwsMqtt5PacketSubscribe, on_resolution: (client: Mqtt5Client, errorCode: number, suback?: AwsMqtt5PacketSuback) => void) : void;
 
 
 /* MQTT Client */

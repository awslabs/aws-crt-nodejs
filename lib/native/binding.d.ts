/*
 * Copyright 2010-2018 Amazon.com, Inc. or its affiliates. All Rights Reserved.
 *
 * Licensed under the Apache License, Version 2.0 (the "License").
 * You may not use this file except in compliance with the License.
 * A copy of the License is located at
 *
 *  http://aws.amazon.com/apache2.0
 *
 * or in the "license" file accompanying this file. This file is distributed
 * on an "AS IS" BASIS, WITHOUT WARRANTIES OR CONDITIONS OF ANY KIND, either
 * express or implied. See the License for the specific language governing
 * permissions and limitations under the License.
 */

import { InputStream } from "./io";
import { AwsSigningAlgorithm } from "./auth";
import { HttpHeader, HttpHeaders as CommonHttpHeaders } from "../common/http";

type NativeHandle = any;
type StringLike = string | ArrayBuffer | DataView;

/* common */
export function native_memory(): number;
export function native_memory_dump(): void;
export function error_code_to_string(error_code: number): string;
export function error_code_to_name(error_code: number): string;

/* IO */
export function io_logging_enable(log_level: number): void;
export function is_alpn_available(): boolean;
/* wraps aws_client_bootstrap #TODO: Wrap with ClassBinder */
export function io_client_bootstrap_new(): NativeHandle;
/* wraps aws_tls_context #TODO: Wrap with ClassBinder */
export function io_tls_ctx_new(
    min_tls_version: number,
    ca_filepath?: StringLike,
    ca_dirpath?: StringLike,
    certificate_authority?: StringLike,
    alpn_list?: StringLike,
    certificate_filepath?: StringLike,
    certificate?: StringLike,
    private_key_filepath?: StringLike,
    private_key?: StringLike,
    pkcs12_filepath?: StringLike,
    pkcs12_password?: StringLike,
    verify_peer?: boolean,
): NativeHandle;
/* wraps aws_tls_connection_options #TODO: Wrap with ClassBinder */
export function io_tls_connection_options_new(
    tls_ctx: NativeHandle,
    server_name?: StringLike,
    alpn_list?: StringLike
): NativeHandle;
/* wraps aws_socket_options #TODO: Wrap with ClassBinder */
export function io_socket_options_new(
    type: number,
    domain: number,
    connect_timeout_ms: number,
    keep_alive_interval_sec: number,
    keep_alive_timeout_sec: number,
    keep_alive_max_failed_probes: number,
    keepalive: boolean
): NativeHandle;
/* wraps aws_input_stream #TODO: Wrap with ClassBinder */
export function io_input_stream_new(capacity: number): NativeHandle;
export function io_input_stream_append(stream: NativeHandle, data?: Buffer): void;

/* Crypto */
/* wraps aws_hash structures #TODO: Wrap with ClassBinder */
export function hash_md5_new(): void;
export function hash_sha256_new(): void;
export function hash_update(handle: NativeHandle, data: StringLike): void;
export function hash_digest(handle: NativeHandle, truncate_to?: number): DataView;

export function hash_md5_compute(data: StringLike, truncate_to?: number): DataView;
export function hash_sha256_compute(data: StringLike, truncate_to?: number): DataView;

export function hmac_md5_new(secret: StringLike): void;
export function hmac_sha256_new(secret: StringLike): void;
export function hmac_update(handle: NativeHandle, data: StringLike): void;
export function hmac_digest(handle: NativeHandle, truncate_to?: number): DataView;

export function hmac_md5_compute(secret: StringLike, data: StringLike, truncate_to?: number): DataView;
export function hmac_sha256_compute(secret: StringLike, data: StringLike, truncate_to?: number): DataView;

/* MQTT Client */
export function mqtt_client_new(client_bootstrap: NativeHandle): NativeHandle;

/* MQTT Client Connection #TODO: Wrap with ClassBinder */
export type mqtt_on_connect = (error_code: number, return_code: number, session_present: boolean) => void;
export function mqtt_client_connection_new(
    client: NativeHandle,
    on_interrupted?: (error_code: number) => void,
    on_resumed?: (return_code: number, session_present: boolean) => void,
    ): NativeHandle;
export function mqtt_client_connection_connect(
    connection: NativeHandle,
    client_id: StringLike,
    server_name: StringLike,
    port: number,
    tls_ctx?: NativeHandle,
    socket_options?: NativeHandle,
    keep_alive_time?: number,
    timeout?: number,
    will?: { topic: StringLike, payload: String | Object | DataView, qos: number, retain: boolean },
    username?: StringLike,
    password?: StringLike,
    use_websocket?: boolean,
    proxy_options?: NativeHandle,
    clean_session?: boolean,
    on_connect?: mqtt_on_connect,
    websocket_handshake_transform?: (request: any, done: (error_code?: number) => void) => void,
    ): void;
export function mqtt_client_connection_reconnect(connection: NativeHandle, on_connect: mqtt_on_connect): void;
export function mqtt_client_connection_publish(
    connection: NativeHandle,
    topic: StringLike,
    payload: StringLike,
    qos: number,
    retain: boolean,
    on_publish?: (packet_id: number, error_code: number) => void,
    ): void;
export function mqtt_client_connection_subscribe(
    connection: NativeHandle,
    topic: StringLike,
    qos: number,
    on_publish?: (topic: string, payload: ArrayBuffer) => void,
    on_suback?: (packet_id: number, topic: string, qos: any, error_code: number) => void,
<<<<<<< HEAD
    ): void;
export function mqtt_client_connection_unsubscribe(
=======
): void;
export function mqtt_client_connection_on_message(
    connection: NativeHandle,
    on_publish?: (topic: string, payload: Buffer) => void
): void;
export declare function mqtt_client_connection_unsubscribe(
>>>>>>> d33e0f32
    connection: NativeHandle,
    topic: StringLike,
    on_unsuback?: (packet_id: number, error_code: number) => void,
    ): void;
export function mqtt_client_connection_disconnect(connection: NativeHandle, on_disconnect?: () => void): void;
export function mqtt_client_connection_close(connection: NativeHandle): void;

/* HTTP */
/* wraps aws_http_proxy_options #TODO: Wrap with ClassBinder */
export function http_proxy_options_new(
    host_name: StringLike,
    port: number,
    auth_method?: number,
    username?: StringLike,
    password?: StringLike,
    tls_options?: NativeHandle,
): NativeHandle;
/* wraps aws_http_connection #TODO: Wrap with ClassBinder */
export function http_connection_new(
    bootstrap: NativeHandle,
    on_setup: (handle: any, error_code: number) => void,
    on_shutdown: (handle: any, error_code: number) => void,
    host_name: StringLike,
    port: number,
    socket_options?: NativeHandle,
    tls_options?: NativeHandle,
    proxy_options?: NativeHandle,
): NativeHandle;
export function http_connection_close(connection: NativeHandle): void;
/* wraps aws_http_stream #TODO: Wrap with ClassBinder */
export function http_stream_new(
    stream: NativeHandle,
    request: HttpRequest,
    on_complete: (error_code: Number) => void,
    on_response: (status_code: Number, headers: HttpHeader[]) => void,
    on_body: (data: ArrayBuffer) => void,
): NativeHandle;
export function http_stream_close(stream: NativeHandle): void;
/* wraps aws_http_connection_manager #TODO: Wrap with ClassBinder */
export function http_connection_manager_new(
    bootstrap: NativeHandle,
    host: StringLike,
    port: number,
    max_connections: number,
    window_size: number,
    socket_options?: NativeHandle,
    tls_options?: NativeHandle,
    proxy_options?: NativeHandle,
    on_shutdown?: () => void,
): NativeHandle;
export function http_connection_manager_close(manager: NativeHandle): void;
export function http_connection_manager_acquire(
    manager: NativeHandle,
    on_acquired: (handle: any, error_code: number) => void,
): void;
export function http_connection_manager_release(manager: NativeHandle, connection: NativeHandle): void;

export class HttpHeaders implements CommonHttpHeaders {
    constructor(headers?: HttpHeader[]);

    public readonly length: number;

    public get(key: string): string;
    public get_values(key: string): string[];
    public get_index(index: number): HttpHeader;

    public [Symbol.iterator](): Iterator<HttpHeader>;

    public add(key: string, value: string): void;
    public set(key: string, value: string): void;

    public remove(key: string): void;
    public remove_value(key: string, value: string): void;
    public clear(): void;

    public _flatten(): HttpHeader[];
}

export class HttpRequest {
    constructor(method: string, path: string, headers?: HttpHeaders, body?: InputStream);

    public method: string;
    public path: string;
    public readonly headers: HttpHeaders;
    public body: InputStream;
}

/* Auth */
export class AwsCredentialsProvider {
    protected constructor();

    static newDefault(bootstrap: NativeHandle): AwsCredentialsProvider;
    static newStatic(access_key: StringLike, secret_key: StringLike, session_token?: StringLike): AwsCredentialsProvider;
}

export class AwsSigningConfig {
    public readonly algorithm: AwsSigningAlgorithm;
    public readonly provider: AwsCredentialsProvider;
    public readonly region: string;
    public readonly service: string;
    public readonly date: Date;
    public readonly param_blacklist: string[];
    public readonly use_double_uri_encode: boolean;
    public readonly should_normalize_uri_path: boolean;
    public readonly sign_body: boolean;

    constructor(
        algorithm?: AwsSigningAlgorithm,
        provider?: AwsCredentialsProvider,
        region?: string,
        service?: string,
        date?: Date,
        param_blacklist?: string[],
        use_double_uri_encode?: boolean,
        should_normalize_uri_path?: boolean,
        sign_body?: boolean,
    );
}

export class AwsSigner {
    public sign_request(
        request: HttpRequest,
        config: AwsSigningConfig,
        on_complete: (error_code: number) => void
    ): void;
}<|MERGE_RESOLUTION|>--- conflicted
+++ resolved
@@ -127,17 +127,12 @@
     qos: number,
     on_publish?: (topic: string, payload: ArrayBuffer) => void,
     on_suback?: (packet_id: number, topic: string, qos: any, error_code: number) => void,
-<<<<<<< HEAD
-    ): void;
-export function mqtt_client_connection_unsubscribe(
-=======
 ): void;
 export function mqtt_client_connection_on_message(
     connection: NativeHandle,
     on_publish?: (topic: string, payload: Buffer) => void
 ): void;
-export declare function mqtt_client_connection_unsubscribe(
->>>>>>> d33e0f32
+export function mqtt_client_connection_unsubscribe(
     connection: NativeHandle,
     topic: StringLike,
     on_unsuback?: (packet_id: number, error_code: number) => void,

--- conflicted
+++ resolved
@@ -18,11 +18,8 @@
 import { MqttClient, QoS, MqttWill } from '../lib/native/mqtt';
 import { AwsIotMqttConnectionConfigBuilder } from '../lib/native/aws_iot';
 import { TextDecoder } from 'util';
-<<<<<<< HEAD
 import { AwsCredentialsProvider } from '../lib/native/auth';
-=======
 import { v4 as uuid } from 'uuid';
->>>>>>> d33e0f32
 
 jest.setTimeout(10000);
 jest.retryTimes(3);
@@ -78,7 +75,7 @@
             } catch (err) {
                 reject(err);
             }
-            
+
             resolve_if_done();
         });
         client.getSecretValue({ SecretId: 'unit-test/certificate' }, (error, data) => {
@@ -91,7 +88,7 @@
             } catch (err) {
                 reject(err);
             }
-            
+
             resolve_if_done();
         });
         client.getSecretValue({ SecretId: 'unit-test/privatekey' }, (error, data) => {
@@ -104,7 +101,7 @@
             } catch (err) {
                 reject(err);
             }
-            
+
             resolve_if_done();
         });
 
@@ -144,7 +141,6 @@
         connection.on('connect', (session_present) => {
             connection.disconnect();
 
-<<<<<<< HEAD
             if (session_present) {
                 reject("Session present");
             }
@@ -181,8 +177,6 @@
         connection.on('connect', (session_present) => {
             connection.disconnect();
 
-=======
->>>>>>> d33e0f32
             if (session_present) {
                 reject("Session present");
             }

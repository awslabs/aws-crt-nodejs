--- conflicted
+++ resolved
@@ -346,7 +346,6 @@
             result = AWS_OP_ERR;
             goto done;
         }
-<<<<<<< HEAD
 
         config->signature_type = (enum aws_signature_type)signature_type_int;
     }
@@ -355,16 +354,6 @@
     if (!s_get_named_property(env, js_config, "provider", napi_object, &current_value) ||
         NULL == (config->credentials_provider = aws_napi_credentials_provider_unwrap(env, current_value))) {
 
-=======
-
-        config->signature_type = (enum aws_signature_type)signature_type_int;
-    }
-
-    /* Get provider */
-    if (!s_get_named_property(env, js_config, "provider", napi_object, &current_value) ||
-        NULL == (config->credentials_provider = aws_napi_credentials_provider_unwrap(env, current_value))) {
-
->>>>>>> ded418b6
         napi_throw_type_error(env, NULL, "Credentials Provider is required");
         result = AWS_OP_ERR;
         goto done;

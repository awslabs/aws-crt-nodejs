--- conflicted
+++ resolved
@@ -7,12 +7,9 @@
 import { ClientBootstrap, TlsContextOptions, ClientTlsContext, SocketOptions } from './io';
 import { MqttClient, MqttConnectionConfig, QoS } from './mqtt';
 import { v4 as uuid } from 'uuid';
-<<<<<<< HEAD
 import { OnConnectionSuccessResult, OnConnectionClosedResult } from '../common/mqtt';
-=======
 import {HttpProxyOptions, HttpProxyAuthenticationType, HttpProxyConnectionType} from "./http"
 import { AwsIotMqttConnectionConfigBuilder } from './aws_iot';
->>>>>>> 6ad47639
 
 jest.setTimeout(10000);
 

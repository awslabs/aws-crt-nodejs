/**
 * Copyright Amazon.com, Inc. or its affiliates. All Rights Reserved.
 * SPDX-License-Identifier: Apache-2.0.
 */
#include "io.h"
#include "logger.h"

#include <aws/common/logging.h>
#include <aws/common/mutex.h>
#include <aws/io/channel_bootstrap.h>
#include <aws/io/event_loop.h>
#include <aws/io/socket.h>
#include <aws/io/stream.h>
#include <aws/io/tls_channel_handler.h>

#ifdef _MSC_VER
#    pragma warning(disable : 4456) /* When nesting AWS_NAPI_CALL and AWS_NAPI_ENSURE, status's shadow eachother */
#endif

napi_value aws_napi_error_code_to_string(napi_env env, napi_callback_info info) {

    size_t num_args = 1;
    napi_value node_args[1];
    if (napi_ok != napi_get_cb_info(env, info, &num_args, node_args, NULL, NULL)) {
        napi_throw_error(env, NULL, "Failed to retreive callback information");
        return NULL;
    }
    if (num_args != 1) {
        napi_throw_error(env, NULL, "error_code_to_string needs exactly 1 argument");
        return NULL;
    }

    napi_value error_number_val = NULL;
    if (napi_coerce_to_number(env, node_args[0], &error_number_val)) {
        return NULL;
    }

    int64_t error_code = 0;
    if (napi_get_value_int64(env, error_number_val, &error_code)) {
        AWS_ASSERT(false); /* Coerce should make this impossible */
    }

    const char *error_string = aws_error_debug_str((int)error_code);

    napi_value error_string_val = NULL;
    if (napi_create_string_utf8(env, error_string, NAPI_AUTO_LENGTH, &error_string_val)) {
        napi_throw_error(env, NULL, "error_code_to_string failed to create return value");
    }

    return error_string_val;
}

napi_value aws_napi_error_code_to_name(napi_env env, napi_callback_info info) {

    size_t num_args = 1;
    napi_value node_args[1];
    if (napi_ok != napi_get_cb_info(env, info, &num_args, node_args, NULL, NULL)) {
        napi_throw_error(env, NULL, "Failed to retreive callback information");
        return NULL;
    }
    if (num_args != 1) {
        napi_throw_error(env, NULL, "error_code_to_name needs exactly 1 argument");
        return NULL;
    }

    napi_value error_number_val = NULL;
    if (napi_coerce_to_number(env, node_args[0], &error_number_val)) {
        return NULL;
    }

    int64_t error_code = 0;
    if (napi_get_value_int64(env, error_number_val, &error_code)) {
        AWS_ASSERT(false); /* Coerce should make this impossible */
    }

    const char *error_string = aws_error_name((int)error_code);

    napi_value error_string_val = NULL;
    if (napi_create_string_utf8(env, error_string, NAPI_AUTO_LENGTH, &error_string_val)) {
        napi_throw_error(env, NULL, "error_code_to_name failed to create return value");
    }

    return error_string_val;
}

napi_value aws_napi_io_logging_enable(napi_env env, napi_callback_info info) {
    napi_value node_args[2];
    size_t num_args = AWS_ARRAY_SIZE(node_args);

    if (napi_get_cb_info(env, info, &num_args, node_args, NULL, NULL)) {
        napi_throw_error(env, NULL, "Failed to retrieve callback information");
        return NULL;
    }

    enum aws_log_level log_level;
    if (napi_get_value_int32(env, node_args[0], (int32_t *)&log_level)) {
        napi_throw_error(env, NULL, "log_level must be an integer");
        return NULL;
    }

    aws_napi_logger_set_level(log_level);

    return NULL;
}

napi_value aws_napi_is_alpn_available(napi_env env, napi_callback_info info) {
    (void)info;

    const bool is_alpn_available = aws_tls_is_alpn_available();

    napi_value node_bool = NULL;
    if (napi_ok != napi_get_boolean(env, is_alpn_available, &node_bool)) {

        napi_throw_error(env, NULL, "Failed to get boolean value");
        return NULL;
    }

    return node_bool;
}

struct client_bootstrap_binding {
    struct aws_client_bootstrap *bootstrap;
    struct aws_host_resolver *resolver;
};

struct aws_client_bootstrap *aws_napi_get_client_bootstrap(struct client_bootstrap_binding *binding) {
    return binding->bootstrap;
}

/** Finalizer for an client_bootstrap external */
static void s_client_bootstrap_finalize(napi_env env, void *finalize_data, void *finalize_hint) {

    (void)env;
    (void)finalize_hint;

    struct client_bootstrap_binding *binding = finalize_data;
    AWS_ASSERT(binding);

    struct aws_allocator *allocator = binding->bootstrap->allocator;

    aws_host_resolver_release(binding->resolver);
    aws_client_bootstrap_release(binding->bootstrap);

    aws_mem_release(allocator, binding);
}

#ifdef _MSC_VER
#    pragma warning(push)
#    pragma warning(disable : 4204 4221) /* non-standard aggregate initializer warnings */
#endif

napi_value aws_napi_io_client_bootstrap_new(napi_env env, napi_callback_info info) {
    (void)info;

    struct aws_allocator *allocator = aws_napi_get_allocator();

    struct client_bootstrap_binding *binding = aws_mem_acquire(allocator, sizeof(struct client_bootstrap_binding));
    AWS_ZERO_STRUCT(*binding);

<<<<<<< HEAD
    struct aws_host_resolver_default_options hr_options = {
=======
    struct aws_host_resolver_default_options resolver_options = {
>>>>>>> 69b2a504
        .max_entries = 64,
        .el_group = aws_napi_get_node_elg(),
    };

<<<<<<< HEAD
    binding->resolver = aws_host_resolver_new_default(allocator, &hr_options);
=======
    binding->resolver = aws_host_resolver_new_default(allocator, &resolver_options);
>>>>>>> 69b2a504
    if (binding->resolver == NULL) {
        goto clean_up;
    }

    struct aws_client_bootstrap_options options = {
        .event_loop_group = aws_napi_get_node_elg(),
        .host_resolver = binding->resolver,
    };

    binding->bootstrap = aws_client_bootstrap_new(allocator, &options);
    if (!binding->bootstrap) {
        napi_throw_error(env, NULL, "Failed init client_bootstrap");
        goto clean_up;
    }

    napi_value node_external = NULL;
    if (napi_ok != napi_create_external(env, binding, s_client_bootstrap_finalize, NULL, &node_external)) {
        napi_throw_error(env, NULL, "Failed create n-api external");
        goto clean_up;
    }

    return node_external;

clean_up:
    if (binding->bootstrap) {
        aws_client_bootstrap_release(binding->bootstrap);
    }
    if (binding->resolver) {
        aws_host_resolver_release(binding->resolver);
    }
    if (binding) {
        aws_mem_release(allocator, binding);
    }

    return NULL;
}

#ifdef _MSC_VER
#    pragma warning(pop)
#endif

/** Finalizer for a tls_ctx external */
static void s_tls_ctx_finalize(napi_env env, void *finalize_data, void *finalize_hint) {

    (void)env;
    (void)finalize_hint;

    struct aws_tls_ctx *tls_ctx = finalize_data;
    AWS_ASSERT(tls_ctx);

    aws_tls_ctx_release(tls_ctx);
}

napi_value aws_napi_io_tls_ctx_new(napi_env env, napi_callback_info info) {

    struct aws_allocator *alloc = aws_napi_get_allocator();
    napi_status status = napi_ok;
    (void)status;

    napi_value node_args[12];
    size_t num_args = AWS_ARRAY_SIZE(node_args);
    napi_value *arg = &node_args[0];
    if (napi_ok != napi_get_cb_info(env, info, &num_args, node_args, NULL, NULL)) {
        napi_throw_error(env, NULL, "Failed to retreive callback information");
        return NULL;
    }
    if (num_args != AWS_ARRAY_SIZE(node_args)) {
        napi_throw_error(env, NULL, "aws_nodejs_io_client_tls_ctx_new needs exactly 12 arguments");
        return NULL;
    }

    napi_value result = NULL;

#ifdef __APPLE__
    struct aws_byte_buf pkcs12_path;
    AWS_ZERO_STRUCT(pkcs12_path);
    struct aws_byte_buf pkcs12_pwd;
    AWS_ZERO_STRUCT(pkcs12_pwd);
#endif

    struct aws_tls_ctx_options ctx_options;
    AWS_ZERO_STRUCT(ctx_options);

    struct aws_string *ca_path = NULL;
    struct aws_string *ca_file = NULL;

    struct aws_byte_buf certificate;
    AWS_ZERO_STRUCT(certificate);
    struct aws_byte_buf private_key;
    AWS_ZERO_STRUCT(private_key);
    struct aws_byte_buf ca_buf;
    AWS_ZERO_STRUCT(ca_buf);

    struct aws_string *cert_path = NULL;
    struct aws_string *pkey_path = NULL;
    struct aws_string *alpn_list = NULL;

    uint32_t min_tls_version = AWS_IO_TLS_VER_SYS_DEFAULTS;
    napi_value node_tls_version = *arg++;
    if (!aws_napi_is_null_or_undefined(env, node_tls_version)) {
        napi_value node_number;
        if (napi_ok != napi_coerce_to_number(env, node_tls_version, &node_number)) {
            napi_throw_type_error(env, NULL, "min_tls_version must be an enum/Number (or convertible to a Number)");
            return result;
        }
        status = napi_get_value_uint32(env, node_number, &min_tls_version);
        AWS_FATAL_ASSERT(status == napi_ok); /* We coerced the value to a number, so this must return ok */
    }

    napi_value node_ca_file = *arg++;
    if (!aws_napi_is_null_or_undefined(env, node_ca_file)) {
        ca_file = aws_string_new_from_napi(env, node_ca_file);
        if (!ca_file) {
            napi_throw_type_error(env, NULL, "ca_filepath must be a String (or convertible to a String)");
            goto cleanup;
        }
    }

    napi_value node_ca_path = *arg++;
    if (!aws_napi_is_null_or_undefined(env, node_ca_path)) {
        ca_path = aws_string_new_from_napi(env, node_ca_path);
        if (!ca_path) {
            napi_throw_type_error(env, NULL, "ca_dirpath must be a String (or convertible to a String)");
            goto cleanup;
        }
    }

    napi_value node_ca_buf = *arg++;
    if (!aws_napi_is_null_or_undefined(env, node_ca_buf)) {
        if (aws_byte_buf_init_from_napi(&ca_buf, env, node_ca_buf)) {
            napi_throw_type_error(env, NULL, "certificate_authority must be a String (or convertible to a String)");
            goto cleanup;
        }
    }

    napi_value node_alpn = *arg++;
    if (!aws_napi_is_null_or_undefined(env, node_alpn)) {
        alpn_list = aws_string_new_from_napi(env, node_alpn);
        if (!alpn_list) {
            napi_throw_type_error(env, NULL, "alpn_list must be a String (or convertible to a String)");
            goto cleanup;
        }
    }

    napi_value node_cert_path = *arg++;
    if (!aws_napi_is_null_or_undefined(env, node_cert_path)) {
        cert_path = aws_string_new_from_napi(env, node_cert_path);
        if (!cert_path) {
            napi_throw_type_error(env, NULL, "cert_path must be a String (or convertible to a String)");
            goto cleanup;
        }
    }

    napi_value node_cert_buf = *arg++;
    if (!aws_napi_is_null_or_undefined(env, node_cert_buf)) {
        if (aws_byte_buf_init_from_napi(&certificate, env, node_cert_buf)) {
            napi_throw_type_error(env, NULL, "certificate must be a String (or convertible to a String)");
            goto cleanup;
        }
    }

    napi_value node_key_path = *arg++;
    if (!aws_napi_is_null_or_undefined(env, node_key_path)) {
        pkey_path = aws_string_new_from_napi(env, node_key_path);
        if (!pkey_path) {
            napi_throw_type_error(env, NULL, "private_key_path must be a String (or convertible to a String)");
            goto cleanup;
        }
    }

    napi_value node_key_buf = *arg++;
    if (!aws_napi_is_null_or_undefined(env, node_key_buf)) {
        if (aws_byte_buf_init_from_napi(&private_key, env, node_key_buf)) {
            napi_throw_type_error(env, NULL, "private_key must be a String (or convertible to a String)");
            goto cleanup;
        }
    }

    napi_value node_pkcs12_path = *arg++;
    napi_value node_pkcs12_password = *arg++;
    (void)node_pkcs12_path;
    (void)node_pkcs12_password;
#ifdef __APPLE__
    if (!aws_napi_is_null_or_undefined(env, node_pkcs12_path)) {
        if (napi_ok != aws_byte_buf_init_from_napi(&pkcs12_path, env, node_pkcs12_path)) {
            napi_throw_type_error(env, NULL, "pkcs12_path must be a String (or convertible to a String)");
            goto cleanup;
        }
    }

    if (!aws_napi_is_null_or_undefined(env, node_pkcs12_password)) {
        if (napi_ok != aws_byte_buf_init_from_napi(&pkcs12_pwd, env, node_pkcs12_password)) {
            napi_throw_type_error(env, NULL, "pkcs12_password must be a String (or convertible to a String)");
            goto cleanup;
        }
    }
#endif /* __APPLE__ */

    bool verify_peer = true;
    napi_value node_verify_peer = *arg++;
    if (!aws_napi_is_null_or_undefined(env, node_verify_peer)) {
        napi_value node_bool;
        if (napi_ok != napi_coerce_to_bool(env, node_verify_peer, &node_bool)) {
            napi_throw_type_error(env, NULL, "verify_peer must be a boolean (or convertible to a boolean)");
            goto cleanup;
        }

        status = napi_get_value_bool(env, node_bool, &verify_peer);
        AWS_FATAL_ASSERT(status == napi_ok);
    }

    if (certificate.buffer && private_key.buffer) {
        struct aws_byte_cursor cert_cursor = aws_byte_cursor_from_buf(&certificate);
        struct aws_byte_cursor pkey_cursor = aws_byte_cursor_from_buf(&private_key);
        if (aws_tls_ctx_options_init_client_mtls(&ctx_options, alloc, &cert_cursor, &pkey_cursor)) {
            aws_napi_throw_last_error(env);
            goto cleanup;
        }
    } else if (cert_path && pkey_path) {
        if (aws_tls_ctx_options_init_client_mtls_from_path(
                &ctx_options, alloc, aws_string_c_str(cert_path), aws_string_c_str(pkey_path))) {
            aws_napi_throw_last_error(env);
            goto cleanup;
        }
    } else {
        aws_tls_ctx_options_init_default_client(&ctx_options, alloc);
    }

    if (ca_buf.buffer) {
        struct aws_byte_cursor ca_cursor = aws_byte_cursor_from_buf(&ca_buf);
        if (aws_tls_ctx_options_override_default_trust_store(&ctx_options, &ca_cursor)) {
            aws_napi_throw_last_error(env);
            goto cleanup;
        }
    } else if (ca_path || ca_file) {
        if (aws_tls_ctx_options_override_default_trust_store_from_path(
                &ctx_options, ca_path ? aws_string_c_str(ca_path) : NULL, ca_file ? aws_string_c_str(ca_file) : NULL)) {
            aws_napi_throw_last_error(env);
            goto cleanup;
        }
    }

    if (alpn_list) {
        aws_tls_ctx_options_set_alpn_list(&ctx_options, aws_string_c_str(alpn_list));
    }

    aws_tls_ctx_options_set_verify_peer(&ctx_options, verify_peer);

    struct aws_tls_ctx *tls_ctx = aws_tls_client_ctx_new(alloc, &ctx_options);
    if (!tls_ctx) {
        napi_throw_error(env, NULL, "Unable to create TLS context");
        goto cleanup;
    }

    napi_value node_external;
    if (napi_ok != napi_create_external(env, tls_ctx, s_tls_ctx_finalize, NULL, &node_external)) {
        napi_throw_error(env, NULL, "Failed create n-api external");
        goto cleanup;
    }

    result = node_external;

cleanup:
#ifdef __APPLE__
    aws_byte_buf_clean_up_secure(&pkcs12_path);
    aws_byte_buf_clean_up_secure(&pkcs12_pwd);
#endif
    aws_string_destroy_secure(cert_path);
    aws_byte_buf_clean_up_secure(&certificate);
    aws_string_destroy_secure(pkey_path);
    aws_byte_buf_clean_up_secure(&private_key);
    aws_byte_buf_clean_up_secure(&ca_buf);
    aws_string_destroy(alpn_list);
    if (!result) {
        aws_tls_ctx_options_clean_up(&ctx_options);
    }

    return result;
}

void s_tls_connection_options_finalize(napi_env env, void *finalize_data, void *finalize_hint) {
    (void)env;
    (void)finalize_hint;
    struct aws_tls_connection_options *tls_opts = finalize_data;
    aws_tls_connection_options_clean_up(tls_opts);
    aws_mem_release(aws_napi_get_allocator(), tls_opts);
}

napi_value aws_napi_io_tls_connection_options_new(napi_env env, napi_callback_info info) {
    napi_value node_args[3];
    size_t num_args = AWS_ARRAY_SIZE(node_args);
    napi_value *arg = &node_args[0];
    if (napi_get_cb_info(env, info, &num_args, node_args, NULL, NULL)) {
        napi_throw_error(env, NULL, "Failed to retrieve callback information");
        return NULL;
    }
    if (num_args != AWS_ARRAY_SIZE(node_args)) {
        napi_throw_error(env, NULL, "io_tls_connection_options_new requires exactly 3 arguments");
        return NULL;
    }

    napi_value node_external = NULL; /* return value, external that wraps the aws_tls_connection_options */
    struct aws_string *server_name = NULL;
    struct aws_string *alpn_list = NULL;

    napi_value node_tls_ctx = *arg++;
    struct aws_tls_ctx *tls_ctx = NULL;
    AWS_NAPI_CALL(env, napi_get_value_external(env, node_tls_ctx, (void **)&tls_ctx), {
        AWS_NAPI_ENSURE(env, napi_throw_type_error(env, NULL, "Unable to extract aws_tls_ctx from tls_ctx external"));
        return NULL;
    });

    napi_value node_server_name = *arg++;
    if (!aws_napi_is_null_or_undefined(env, node_server_name)) {
        server_name = aws_string_new_from_napi(env, node_server_name);
        if (!server_name) {
            AWS_NAPI_ENSURE(env, napi_throw_type_error(env, NULL, "Unable to convert server_name to string"));
            goto cleanup;
        }
    }

    napi_value node_alpn_list = *arg++;
    if (!aws_napi_is_null_or_undefined(env, node_alpn_list)) {
        alpn_list = aws_string_new_from_napi(env, node_alpn_list);
        if (!alpn_list) {
            AWS_NAPI_ENSURE(env, napi_throw_type_error(env, NULL, "Unable to convert alpn_list to string"));
            goto cleanup;
        }
    }

    struct aws_allocator *allocator = aws_napi_get_allocator();
    struct aws_tls_connection_options *tls_opts =
        aws_mem_calloc(allocator, 1, sizeof(struct aws_tls_connection_options));
    AWS_FATAL_ASSERT(tls_opts && "Failed to allocate new aws_tls_connection_options");

    aws_tls_connection_options_init_from_ctx(tls_opts, tls_ctx);

    if (server_name) {
        struct aws_byte_cursor server_name_cursor = aws_byte_cursor_from_string(server_name);
        aws_tls_connection_options_set_server_name(tls_opts, allocator, &server_name_cursor);
    }

    if (alpn_list) {
        aws_tls_connection_options_set_alpn_list(tls_opts, allocator, aws_string_c_str(alpn_list));
    }

    AWS_NAPI_CALL(env, napi_create_external(env, tls_opts, s_tls_connection_options_finalize, NULL, &node_external), {
        goto cleanup;
    });

cleanup:
    aws_string_destroy(server_name);
    aws_string_destroy(alpn_list);
    return node_external;
}

void s_socket_options_finalize(napi_env env, void *finalize_data, void *finalize_hint) {
    (void)env;
    (void)finalize_hint;

    struct aws_socket_options *socket_options = finalize_data;
    aws_mem_release(aws_napi_get_allocator(), socket_options);
}

napi_value aws_napi_io_socket_options_new(napi_env env, napi_callback_info info) {
    napi_value node_args[7];
    size_t num_args = AWS_ARRAY_SIZE(node_args);
    if (napi_get_cb_info(env, info, &num_args, node_args, NULL, NULL)) {
        napi_throw_error(env, NULL, "Failed to retrieve callback information");
        return NULL;
    }
    if (num_args != AWS_ARRAY_SIZE(node_args)) {
        napi_throw_error(env, NULL, "io_socket_options_new requires exactly 7 arguments");
        return NULL;
    }

    struct aws_socket_options options;

    uint32_t enum_value = 0;
    if (napi_get_value_uint32(env, node_args[0], &enum_value) || enum_value > AWS_SOCKET_DGRAM) {
        napi_throw_type_error(env, NULL, "First argument (type) must be a Number between 0 and 1");
        return NULL;
    }
    options.type = (enum aws_socket_type)enum_value;

    if (napi_get_value_uint32(env, node_args[1], &enum_value) || enum_value > AWS_SOCKET_LOCAL) {
        napi_throw_type_error(env, NULL, "Second argument (domain) must be a Number between 0 and 2");
        return NULL;
    }
    options.domain = (enum aws_socket_domain)enum_value;

    if (napi_get_value_uint32(env, node_args[2], &enum_value) || enum_value > UINT16_MAX) {
        napi_throw_type_error(env, NULL, "Third argument (connect_timeout_ms) must be a Number");
        return NULL;
    }
    options.connect_timeout_ms = (uint16_t)enum_value;

    uint32_t keep_alive_interval_sec;
    if (napi_get_value_uint32(env, node_args[3], &keep_alive_interval_sec)) {
        napi_throw_type_error(
            env, NULL, "Fourth argument (keep_alive_interval_sec) must be a Number between 0 and 32767");
        return NULL;
    }
    options.keep_alive_interval_sec = (keep_alive_interval_sec > 0x7fff) ? 0x7fff : (uint16_t)keep_alive_interval_sec;

    uint32_t keep_alive_timeout_sec;
    if (napi_get_value_uint32(env, node_args[4], &keep_alive_timeout_sec)) {
        napi_throw_type_error(
            env, NULL, "Fifth argument (keep_alive_timeout_sec) must be a Number between 0 and 32767");
        return NULL;
    }
    options.keep_alive_timeout_sec = (keep_alive_timeout_sec > 0x7fff) ? 0x7fff : (uint16_t)keep_alive_timeout_sec;

    uint32_t keep_alive_max_failed_probes;
    if (napi_get_value_uint32(env, node_args[5], &keep_alive_max_failed_probes)) {
        napi_throw_type_error(
            env, NULL, "Sixth argument (keep_alive_max_failed_probes) must be a Number between 0 and 32767");
        return NULL;
    }
    options.keep_alive_max_failed_probes =
        (keep_alive_max_failed_probes > 0x7fff) ? 0x7fff : (uint16_t)keep_alive_max_failed_probes;

    if (napi_get_value_bool(env, node_args[6], &options.keepalive)) {
        napi_throw_type_error(env, NULL, "Seventh argument (keepalive) must be a Boolean value");
        return NULL;
    }

    struct aws_allocator *allocator = aws_napi_get_allocator();
    struct aws_socket_options *socket_options = aws_mem_acquire(allocator, sizeof(struct aws_socket_options));
    if (!socket_options) {
        aws_napi_throw_last_error(env);
        return NULL;
    }

    *socket_options = options;

    napi_value node_external;
    if (napi_create_external(env, socket_options, s_socket_options_finalize, NULL, &node_external)) {
        aws_mem_release(allocator, socket_options);
        aws_napi_throw_last_error(env);
        return NULL;
    }

    return node_external;
}

struct aws_napi_input_stream_impl {
    /* this MUST be the first member, allows polymorphism with aws_input_stream* */
    struct aws_input_stream base;
    struct aws_byte_buf buffer;
    struct aws_byte_cursor cursor;
    struct aws_mutex mutex;
    size_t bytes_read; /* bytes already consumed by the reader, flushed from the buffer */
    bool eos;          /* end of stream */
};

static int s_input_stream_seek(struct aws_input_stream *stream, aws_off_t offset, enum aws_stream_seek_basis basis) {
    struct aws_napi_input_stream_impl *impl = stream->impl;

    int result = AWS_OP_SUCCESS;
    uint64_t final_offset = 0;
    int64_t checked_offset = offset;

    aws_mutex_lock(&impl->mutex);
    uint64_t total_bytes = impl->bytes_read + impl->buffer.len;

    switch (basis) {
        case AWS_SSB_BEGIN:
            /* Offset must be positive, must be greater than the bytes already read (because those
             * bytes are gone from the buffer), and must not be greater than the sum of the bytes
             * read so far and the size of the buffer
             */
            if (checked_offset < 0 || (uint64_t)checked_offset > total_bytes ||
                (uint64_t)checked_offset < impl->bytes_read) {
                result = AWS_IO_STREAM_INVALID_SEEK_POSITION;
                goto failed;
            }
            final_offset = (uint64_t)checked_offset - impl->bytes_read;
            break;
        case AWS_SSB_END:
            /* Offset must be negative, and must not be trying to go further back than the
             * current length of the buffer, because those bytes have been purged
             */
            if (checked_offset > 0 || checked_offset == INT64_MIN || (uint64_t)(-checked_offset) > impl->buffer.len) {
                result = AWS_IO_STREAM_INVALID_SEEK_POSITION;
                goto failed;
            }
            final_offset = (uint64_t)impl->buffer.len - (uint64_t)(-checked_offset);
            break;
    }

    AWS_ASSERT(final_offset <= SIZE_MAX);
    size_t buf_offset = (size_t)final_offset;
    AWS_ASSERT(buf_offset <= impl->buffer.len);

    if (buf_offset == impl->buffer.len) {
        impl->bytes_read += impl->buffer.len;
        impl->buffer.len = 0;
    } else if (buf_offset > 0) {
        size_t new_len = impl->buffer.len - buf_offset;
        memmove(impl->buffer.buffer, impl->buffer.buffer + buf_offset, new_len);
        impl->buffer.len = new_len;
    }

failed:
    aws_mutex_unlock(&impl->mutex);
    return result;
}

static int s_input_stream_read(struct aws_input_stream *stream, struct aws_byte_buf *dest) {
    struct aws_napi_input_stream_impl *impl = stream->impl;

    size_t bytes_to_read = dest->capacity - dest->len;
    if (bytes_to_read > impl->buffer.len) {
        bytes_to_read = impl->buffer.len;
    }

    if (!aws_byte_buf_write(dest, impl->buffer.buffer, bytes_to_read)) {
        return AWS_OP_ERR;
    }

    /* seek the stream past what's been read to advance the buffer/bytes_read */
    aws_input_stream_seek(&impl->base, impl->bytes_read + bytes_to_read, AWS_SSB_BEGIN);
    return AWS_OP_SUCCESS;
}

static int s_input_stream_get_status(struct aws_input_stream *stream, struct aws_stream_status *status) {
    struct aws_napi_input_stream_impl *impl = stream->impl;
    aws_mutex_lock(&impl->mutex);
    status->is_end_of_stream = impl->eos;
    aws_mutex_unlock(&impl->mutex);
    status->is_valid = true;
    return AWS_OP_SUCCESS;
}

static int s_input_stream_get_length(struct aws_input_stream *stream, int64_t *out_length) {
    (void)stream;
    (void)out_length;
    return aws_raise_error(AWS_ERROR_UNIMPLEMENTED);
}

static void s_input_stream_destroy(struct aws_input_stream *stream) {
    struct aws_napi_input_stream_impl *impl = stream->impl;
    struct aws_allocator *allocator = impl->buffer.allocator;
    aws_mutex_clean_up(&impl->mutex);
    aws_byte_buf_clean_up(&impl->buffer);
    aws_mem_release(allocator, impl);
}

static struct aws_input_stream_vtable s_input_stream_vtable = {
    .seek = s_input_stream_seek,
    .read = s_input_stream_read,
    .get_status = s_input_stream_get_status,
    .get_length = s_input_stream_get_length,
    .destroy = s_input_stream_destroy,
};

napi_value aws_napi_io_input_stream_new(napi_env env, napi_callback_info info) {
    napi_value node_args[1];
    size_t num_args = AWS_ARRAY_SIZE(node_args);
    if (napi_get_cb_info(env, info, &num_args, node_args, NULL, NULL)) {
        napi_throw_error(env, NULL, "Failed to retrieve callback information");
        return NULL;
    }
    if (num_args != AWS_ARRAY_SIZE(node_args)) {
        napi_throw_error(env, NULL, "io_input_stream_new requires exactly 1 arguments");
        return NULL;
    }

    int64_t capacity = 0;
    if (napi_get_value_int64(env, node_args[0], &capacity)) {
        napi_throw_error(env, NULL, "capacity must be a number");
        return NULL;
    }

    struct aws_allocator *allocator = aws_napi_get_allocator();
    struct aws_napi_input_stream_impl *impl = aws_mem_calloc(allocator, 1, sizeof(struct aws_napi_input_stream_impl));
    if (!impl) {
        napi_throw_error(env, NULL, "Unable to allocate native aws_input_stream");
        return NULL;
    }

    impl->base.allocator = allocator;
    impl->base.impl = impl;
    impl->base.vtable = &s_input_stream_vtable;
    if (aws_mutex_init(&impl->mutex)) {
        aws_napi_throw_last_error(env);
        goto failed;
    }

    if (aws_byte_buf_init(&impl->buffer, allocator, 16 * 1024)) {
        napi_throw_error(env, NULL, "Unable to allocate stream buffer");
        goto failed;
    }

    napi_value node_external = NULL;
    if (napi_create_external(env, impl, NULL, NULL, &node_external)) {
        napi_throw_error(env, NULL, "Unable to create external for native aws_input_stream");
        goto failed;
    }

    return node_external;

failed:
    if (impl) {
        s_input_stream_destroy(&impl->base);
    }

    return NULL;
}

napi_value aws_napi_io_input_stream_append(napi_env env, napi_callback_info info) {
    napi_value node_args[2];
    size_t num_args = AWS_ARRAY_SIZE(node_args);
    if (napi_get_cb_info(env, info, &num_args, node_args, NULL, NULL)) {
        napi_throw_error(env, NULL, "Failed to retrieve callback information");
        return NULL;
    }
    if (num_args != AWS_ARRAY_SIZE(node_args)) {
        napi_throw_error(env, NULL, "io_input_stream_append requires exactly 2 arguments");
        return NULL;
    }

    struct aws_napi_input_stream_impl *impl = NULL;
    if (napi_get_value_external(env, node_args[0], (void **)&impl)) {
        napi_throw_error(env, NULL, "stream must be a node external");
        return NULL;
    }

    /* null means end of stream */
    if (aws_napi_is_null_or_undefined(env, node_args[1])) {
        aws_mutex_lock(&impl->mutex);
        impl->eos = true;
        aws_mutex_unlock(&impl->mutex);
        return NULL;
    }

    /* not null or undefined, so it should be a buffer */
    bool is_buffer = false;
    if (napi_is_buffer(env, node_args[1], &is_buffer) || !is_buffer) {
        napi_throw_error(env, NULL, "buffer must be a valid Buffer object or undefined/null");
        return NULL;
    }

    struct aws_byte_cursor data;
    if (napi_get_buffer_info(env, node_args[1], (void **)&data.ptr, &data.len)) {
        napi_throw_error(env, NULL, "Unable to extract data from buffer");
        return NULL;
    }

    aws_mutex_lock(&impl->mutex);
    aws_byte_buf_append(&impl->buffer, &data);
    aws_mutex_unlock(&impl->mutex);

    return NULL;
}<|MERGE_RESOLUTION|>--- conflicted
+++ resolved
@@ -157,20 +157,12 @@
     struct client_bootstrap_binding *binding = aws_mem_acquire(allocator, sizeof(struct client_bootstrap_binding));
     AWS_ZERO_STRUCT(*binding);
 
-<<<<<<< HEAD
-    struct aws_host_resolver_default_options hr_options = {
-=======
     struct aws_host_resolver_default_options resolver_options = {
->>>>>>> 69b2a504
         .max_entries = 64,
         .el_group = aws_napi_get_node_elg(),
     };
 
-<<<<<<< HEAD
-    binding->resolver = aws_host_resolver_new_default(allocator, &hr_options);
-=======
     binding->resolver = aws_host_resolver_new_default(allocator, &resolver_options);
->>>>>>> 69b2a504
     if (binding->resolver == NULL) {
         goto clean_up;
     }

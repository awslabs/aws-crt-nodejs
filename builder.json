--- conflicted
+++ resolved
@@ -1,13 +1,7 @@
 {
-<<<<<<< HEAD
     "name": "aws-crt-nodejs-staging",
-    "imports": [
-        "nodejs"
-=======
-    "name": "aws-crt-nodejs",
     "+imports": [
         "node-12"
->>>>>>> ded418b6
     ],
     "deps_dir": "deps",
     "hosts": {

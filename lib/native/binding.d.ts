--- conflicted
+++ resolved
@@ -17,12 +17,9 @@
 import { Mqtt5ClientConfig, Mqtt5Client, ClientStatistics, NegotiatedSettings } from "./mqtt5";
 import * as mqtt5_packet from "../common/mqtt5_packet";
 import { PublishCompletionResult } from "../common/mqtt5";
-<<<<<<< HEAD
 import * as eventstream from "./eventstream";
-=======
 import { ConnectionStatistics } from "./mqtt";
 
->>>>>>> abcfdb55
 
 /**
  * Type used to store pointers to CRT native resources

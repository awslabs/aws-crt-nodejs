## AWS CRT JS

NodeJS/Browser bindings for the AWS Common Runtime

[API Docs](https://awslabs.github.io/aws-crt-nodejs/)

## License

This library is licensed under the Apache 2.0 License.

## Building the package

### Prereqs:
* Node 10.16+
* npm
* CMake 3.1+
* Linux: gcc 5+ or clang 3.6+
    * If your compiler can compile node, it can compile this library
* Windows: Visual Studio 2015+
* OSX: XCode or brew-installed llvm

To build the package locally
```bash
<<<<<<< HEAD
=======
git clone https://github.com/awslabs/aws-crt-nodejs.git
cd aws-crt-nodejs
git submodule update --init
>>>>>>> ded418b6
npm install
```

## Using From Your NodeJS Application

Normally, you just declare `aws-crt` as a dependency in your package.json file.

## Using From Your Browser Application

You can either add it to package.json (if using a tool like webpack), or just import the ```dist.browser/``` folder into your web project

### Installing from npm
```bash
npm install aws-crt
```

<<<<<<< HEAD
=======
To reduce the size of package, we put the C source code in the S3 bucket. If the platform you are using doesn't have the prebuilt binary, the install script will pull the source from S3 bucket. In case of no public internet access, you can specify the "CRT_BINARY_HOST" environment variable for the host of the source code. The build script will fetch source code from that host instead. To fetch the source from S3, you can reach to the cloudfront distribution (Only works for version after v1.9.2) `https://d332vdhbectycy.cloudfront.net/aws-crt-<version>-source.tgz`, the sha256 checksum `https://d332vdhbectycy.cloudfront.net/aws-crt-<version>-source.sha256`

>>>>>>> ded418b6
### Debug C part of code

After building the package locally, use ```node ./scripts/build.js --debug``` to enable debug. Then, attach any C debugger to use node to run `jest`

## Mac-Only TLS Behavior

Please note that on Mac, once a private key is used with a certificate, that certificate-key pair is imported into the Mac Keychain.  All subsequent uses of that certificate will use the stored private key and ignore anything passed in programmatically.  Beginning in v1.1.11, when a stored private key from the Keychain is used, the following will be logged at the "info" log level:

```
static: certificate has an existing certificate-key pair that was previously imported into the Keychain.  Using key from Keychain instead of the one provided.
```<|MERGE_RESOLUTION|>--- conflicted
+++ resolved
@@ -21,12 +21,9 @@
 
 To build the package locally
 ```bash
-<<<<<<< HEAD
-=======
 git clone https://github.com/awslabs/aws-crt-nodejs.git
 cd aws-crt-nodejs
 git submodule update --init
->>>>>>> ded418b6
 npm install
 ```
 
@@ -43,11 +40,8 @@
 npm install aws-crt
 ```
 
-<<<<<<< HEAD
-=======
 To reduce the size of package, we put the C source code in the S3 bucket. If the platform you are using doesn't have the prebuilt binary, the install script will pull the source from S3 bucket. In case of no public internet access, you can specify the "CRT_BINARY_HOST" environment variable for the host of the source code. The build script will fetch source code from that host instead. To fetch the source from S3, you can reach to the cloudfront distribution (Only works for version after v1.9.2) `https://d332vdhbectycy.cloudfront.net/aws-crt-<version>-source.tgz`, the sha256 checksum `https://d332vdhbectycy.cloudfront.net/aws-crt-<version>-source.sha256`
 
->>>>>>> ded418b6
 ### Debug C part of code
 
 After building the package locally, use ```node ./scripts/build.js --debug``` to enable debug. Then, attach any C debugger to use node to run `jest`

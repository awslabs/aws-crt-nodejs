--- conflicted
+++ resolved
@@ -82,7 +82,6 @@
 
 const AWS_MAXIMUM_EVENT_STREAM_HEADER_NAME_LENGTH : number = 127;
 
-<<<<<<< HEAD
 type HeaderValue =
     undefined |  /* BooleanTrue, BooleanFalse */
     number |  /* byte, int16, int32, timestamp */
@@ -90,8 +89,6 @@
     string |  /* string */
     Payload;  /* ByteBuffer, UUID (via ArrayBuffer) */
 
-=======
->>>>>>> 399391e6
 /**
  * Wrapper class for event stream message headers.  Similar to HTTP, a header is a name-value pair.  Unlike HTTP, the
  * value's wire format varies depending on a type annotation.  We provide static builder functions to help
@@ -103,10 +100,6 @@
     /** @internal */
     constructor(public name: string, public type: HeaderType, public value?: HeaderValue) {}
 
-    private static isHeaderNameValid(name: string) {
-        return name.length > 0 && name.length <= AWS_MAXIMUM_EVENT_STREAM_HEADER_NAME_LENGTH;
-    }
-
     private static validateHeaderName(name: string) {
         if (name.length == 0 || name.length > AWS_MAXIMUM_EVENT_STREAM_HEADER_NAME_LENGTH) {
             throw new CrtError(`Event stream header name (${name}) is not valid`);
@@ -120,13 +113,7 @@
      * @param value value of the header
      */
     static newBoolean(name: string, value: boolean): Header {
-<<<<<<< HEAD
-        if (!Header.isHeaderNameValid(name)) {
-            throw new CrtError(`Event stream header name (${name}) is not valid`);
-        }
-=======
-        Header.validateHeaderName(name);
->>>>>>> 399391e6
+        Header.validateHeaderName(name);
 
         if (value) {
             return new Header(name, HeaderType.BooleanTrue);
@@ -142,13 +129,7 @@
      * @param value value of the header
      */
     static newByte(name: string, value: number): Header {
-<<<<<<< HEAD
-        if (!Header.isHeaderNameValid(name)) {
-            throw new CrtError(`Event stream header name (${name}) is not valid`);
-        }
-=======
-        Header.validateHeaderName(name);
->>>>>>> 399391e6
+        Header.validateHeaderName(name);
 
         if (value >= MIN_INT8 && value <= MAX_INT8 && Number.isSafeInteger(value)) {
             return new Header(name, HeaderType.Byte, value);
@@ -164,13 +145,7 @@
      * @param value value of the header
      */
     static newInt16(name: string, value: number): Header {
-<<<<<<< HEAD
-        if (!Header.isHeaderNameValid(name)) {
-            throw new CrtError(`Event stream header name (${name}) is not valid`);
-        }
-=======
-        Header.validateHeaderName(name);
->>>>>>> 399391e6
+        Header.validateHeaderName(name);
 
         if (value >= MIN_INT16 && value <= MAX_INT16 && Number.isSafeInteger(value)) {
             return new Header(name, HeaderType.Int16, value);
@@ -186,13 +161,7 @@
      * @param value value of the header
      */
     static newInt32(name: string, value: number): Header {
-<<<<<<< HEAD
-        if (!Header.isHeaderNameValid(name)) {
-            throw new CrtError(`Event stream header name (${name}) is not valid`);
-        }
-=======
-        Header.validateHeaderName(name);
->>>>>>> 399391e6
+        Header.validateHeaderName(name);
 
         if (value >= MIN_INT32 && value <= MAX_INT32 && Number.isSafeInteger(value)) {
             return new Header(name, HeaderType.Int32, value);
@@ -210,13 +179,7 @@
      * @param value value of the header
      */
     static newInt64FromNumber(name: string, value: number): Header {
-<<<<<<< HEAD
-        if (!Header.isHeaderNameValid(name)) {
-            throw new CrtError(`Event stream header name (${name}) is not valid`);
-        }
-=======
-        Header.validateHeaderName(name);
->>>>>>> 399391e6
+        Header.validateHeaderName(name);
 
         if (Number.isSafeInteger(value)) {
             return new Header(name, HeaderType.Int64, BigInt(value));
@@ -232,13 +195,7 @@
      * @param value value of the header
      */
     static newInt64FromBigint(name: string, value: bigint): Header {
-<<<<<<< HEAD
-        if (!Header.isHeaderNameValid(name)) {
-            throw new CrtError(`Event stream header name (${name}) is not valid`);
-        }
-=======
-        Header.validateHeaderName(name);
->>>>>>> 399391e6
+        Header.validateHeaderName(name);
 
         if (value >= MIN_INT64 && value <= MAX_INT64) {
             return new Header(name, HeaderType.Int64, value);
@@ -254,13 +211,7 @@
      * @param value value of the header
      */
     static newByteBuffer(name: string, value: Payload): Header {
-<<<<<<< HEAD
-        if (!Header.isHeaderNameValid(name)) {
-            throw new CrtError(`Event stream header name (${name}) is not valid`);
-        }
-=======
-        Header.validateHeaderName(name);
->>>>>>> 399391e6
+        Header.validateHeaderName(name);
 
         return new Header(name, HeaderType.ByteBuffer, value);
     }
@@ -272,13 +223,7 @@
      * @param value value of the header
      */
     static newString(name: string, value: string): Header {
-<<<<<<< HEAD
-        if (!Header.isHeaderNameValid(name)) {
-            throw new CrtError(`Event stream header name (${name}) is not valid`);
-        }
-=======
-        Header.validateHeaderName(name);
->>>>>>> 399391e6
+        Header.validateHeaderName(name);
 
         return new Header(name, HeaderType.String, value);
     }
@@ -290,13 +235,7 @@
      * @param value value of the header
      */
     static newTimeStampFromSecondsSinceEpoch(name: string, secondsSinceEpoch: number): Header {
-<<<<<<< HEAD
-        if (!Header.isHeaderNameValid(name)) {
-            throw new CrtError(`Event stream header name (${name}) is not valid`);
-        }
-=======
-        Header.validateHeaderName(name);
->>>>>>> 399391e6
+        Header.validateHeaderName(name);
 
         if (Number.isSafeInteger(secondsSinceEpoch) && secondsSinceEpoch >= 0) {
             return new Header(name, HeaderType.Timestamp, secondsSinceEpoch);
@@ -312,13 +251,7 @@
      * @param value value of the header
      */
     static newTimeStampFromDate(name: string, date: Date): Header {
-<<<<<<< HEAD
-        if (!Header.isHeaderNameValid(name)) {
-            throw new CrtError(`Event stream header name (${name}) is not valid`);
-        }
-=======
-        Header.validateHeaderName(name);
->>>>>>> 399391e6
+        Header.validateHeaderName(name);
 
         const secondsSinceEpoch: number = date.getTime();
         if (Number.isSafeInteger(secondsSinceEpoch)) {
@@ -336,13 +269,7 @@
      * @param value value of the header
      */
     static newUUID(name: string, value: ArrayBuffer): Header {
-<<<<<<< HEAD
-        if (!Header.isHeaderNameValid(name)) {
-            throw new CrtError(`Event stream header name (${name}) is not valid`);
-        }
-=======
-        Header.validateHeaderName(name);
->>>>>>> 399391e6
+        Header.validateHeaderName(name);
 
         if (value.byteLength == 16) {
             return new Header(name, HeaderType.UUID, value);

--- conflicted
+++ resolved
@@ -111,7 +111,6 @@
             builder.params.websocket_handshake_transform = async (request, done) => {
                 const signing_config = options.create_signing_config?.()
                     ?? {
-<<<<<<< HEAD
                         algorithm: AwsSigningAlgorithm.SigV4,
 			            signature_type: AwsSignatureType.HttpRequestViaQueryParams,
                         provider: options.credentials_provider,
@@ -120,14 +119,6 @@
                         param_blacklist: ["x-amz-date", "x-amz-security-token"],
                         signed_body_value: AwsSignedBodyValueType.Empty,
                     };
-=======
-                    algorithm: AwsSigningAlgorithm.SigV4QueryParam,
-                    provider: options.credentials_provider,
-                    region: options.region,
-                    service: options.service ?? "iotdevicegateway",
-                    param_blacklist: ["x-amz-date", "x-amz-security-token"],
-                };
->>>>>>> ebb78e36
 
                 try {
                     await aws_sign_request(request, signing_config);

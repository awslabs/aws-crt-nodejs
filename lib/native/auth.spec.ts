--- conflicted
+++ resolved
@@ -4,11 +4,8 @@
  */
 
 import { auth as native, http as native_http } from '../index';
-<<<<<<< HEAD
-=======
 import { io as native_io } from '../index';
 
->>>>>>> ded418b6
 import { InputStream } from './io';
 import { PassThrough } from "stream";
 import { aws_sign_request, aws_verify_sigv4a_signing } from './auth';
@@ -177,8 +174,6 @@
     let verification_result = aws_verify_sigv4a_signing(
         ori_http_request, signing_config, SIGV4ATEST_EXPECTED_CANONICAL_REQUEST, signature, ECC_KEY_PUB.X, ECC_KEY_PUB.Y);
     expect(verification_result).toBe(true);
-<<<<<<< HEAD
-=======
 });
 
 // Without a binding for fetching credentials yet, so just check creation successful
@@ -192,5 +187,4 @@
     const credentials_provider = native.AwsCredentialsProvider.newDefault();
 
     expect(credentials_provider);
->>>>>>> ded418b6
 });
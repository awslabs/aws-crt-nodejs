--- conflicted
+++ resolved
@@ -4,11 +4,7 @@
   push:
     branches:
       - "*"
-<<<<<<< HEAD
-      - "!master"
-=======
       - "!main"
->>>>>>> 7e709f1d
 
 env:
   BUILDER_VERSION: v0.8.11

/*
 * Copyright 2010-2018 Amazon.com, Inc. or its affiliates. All Rights Reserved.
 *
 * Licensed under the Apache License, Version 2.0 (the "License").
 * You may not use this file except in compliance with the License.
 * A copy of the License is located at
 *
 *  http://aws.amazon.com/apache2.0
 *
 * or in the "license" file accompanying this file. This file is distributed
 * on an "AS IS" BASIS, WITHOUT WARRANTIES OR CONDITIONS OF ANY KIND, either
 * express or implied. See the License for the specific language governing
 * permissions and limitations under the License.
 */

import { InputStream } from "./io";
import { AwsSigningAlgorithm, AwsSigningTransform } from "./auth";
import { HttpHeader, HttpHeaders as CommonHttpHeaders } from "../common/http";

/** 
 * Type used to store pointers to CRT native resources 
 * @internal
 */
type NativeHandle = any;

/** @category System */
type StringLike = string | ArrayBuffer | DataView;

/* common */
/** @internal */
export function native_memory(): number;
/** @internal */
export function native_memory_dump(): void;
/** @internal */
export function error_code_to_string(error_code: number): string;
/** @internal */
export function error_code_to_name(error_code: number): string;

/* IO */
/** @internal */
export function io_logging_enable(log_level: number): void;
/** @internal */
export function is_alpn_available(): boolean;
/* wraps aws_client_bootstrap #TODO: Wrap with ClassBinder */
/** @internal */
export function io_client_bootstrap_new(): NativeHandle;
/* wraps aws_tls_context #TODO: Wrap with ClassBinder */
/** @internal */
export function io_tls_ctx_new(
    min_tls_version: number,
    ca_filepath?: StringLike,
    ca_dirpath?: StringLike,
    certificate_authority?: StringLike,
    alpn_list?: StringLike,
    certificate_filepath?: StringLike,
    certificate?: StringLike,
    private_key_filepath?: StringLike,
    private_key?: StringLike,
    pkcs12_filepath?: StringLike,
    pkcs12_password?: StringLike,
    verify_peer?: boolean,
): NativeHandle;
/* wraps aws_tls_connection_options #TODO: Wrap with ClassBinder */
/** @internal */
export function io_tls_connection_options_new(
    tls_ctx: NativeHandle,
    server_name?: StringLike,
    alpn_list?: StringLike
): NativeHandle;
/* wraps aws_socket_options #TODO: Wrap with ClassBinder */
/** @internal */
export function io_socket_options_new(
    type: number,
    domain: number,
    connect_timeout_ms: number,
    keep_alive_interval_sec: number,
    keep_alive_timeout_sec: number,
    keep_alive_max_failed_probes: number,
    keepalive: boolean
): NativeHandle;

/* wraps aws_input_stream #TODO: Wrap with ClassBinder */
/** @internal */
export function io_input_stream_new(capacity: number): NativeHandle;
/** @internal */
export function io_input_stream_append(stream: NativeHandle, data?: Buffer): void;

/* Crypto */
/* wraps aws_hash structures #TODO: Wrap with ClassBinder */
/** @internal */
export function hash_md5_new(): void;
/** @internal */
export function hash_sha256_new(): void;
/** @internal */
export function hash_update(handle: NativeHandle, data: StringLike): void;
/** @internal */
export function hash_digest(handle: NativeHandle, truncate_to?: number): DataView;

/** @internal */
export function hash_md5_compute(data: StringLike, truncate_to?: number): DataView;
/** @internal */
export function hash_sha256_compute(data: StringLike, truncate_to?: number): DataView;

/** @internal */
export function hmac_md5_new(secret: StringLike): void;
/** @internal */
export function hmac_sha256_new(secret: StringLike): void;
/** @internal */
export function hmac_update(handle: NativeHandle, data: StringLike): void;
/** @internal */
export function hmac_digest(handle: NativeHandle, truncate_to?: number): DataView;

/** @internal */
export function hmac_md5_compute(secret: StringLike, data: StringLike, truncate_to?: number): DataView;
/** @internal */
export function hmac_sha256_compute(secret: StringLike, data: StringLike, truncate_to?: number): DataView;

/* MQTT Client */
/** @internal */
export function mqtt_client_new(client_bootstrap: NativeHandle): NativeHandle;

/* MQTT Client Connection #TODO: Wrap with ClassBinder */
/** @internal */
export type mqtt_on_connect = (error_code: number, return_code: number, session_present: boolean) => void;

/** @internal */
export function mqtt_client_connection_new(
    client: NativeHandle,
    on_interrupted?: (error_code: number) => void,
    on_resumed?: (return_code: number, session_present: boolean) => void,
): NativeHandle;
    
/** @internal */
export function mqtt_client_connection_connect(
    connection: NativeHandle,
    client_id: StringLike,
    server_name: StringLike,
    port: number,
    tls_ctx?: NativeHandle,
    socket_options?: NativeHandle,
    keep_alive_time?: number,
    timeout?: number,
    will?: { topic: StringLike, payload: String | Object | DataView, qos: number, retain: boolean },
    username?: StringLike,
    password?: StringLike,
    use_websocket?: boolean,
    proxy_options?: NativeHandle,
    clean_session?: boolean,
    on_connect?: mqtt_on_connect,
    websocket_handshake_transform?: (request: any, done: (error_code?: number) => void) => void,
): void;
    
/** @internal */
export function mqtt_client_connection_reconnect(connection: NativeHandle, on_connect: mqtt_on_connect): void;

/** @internal */
export function mqtt_client_connection_publish(
    connection: NativeHandle,
    topic: StringLike,
    payload: StringLike,
    qos: number,
    retain: boolean,
    on_publish?: (packet_id: number, error_code: number) => void,
): void;
    
/** @internal */
export function mqtt_client_connection_subscribe(
    connection: NativeHandle,
    topic: StringLike,
    qos: number,
    on_publish?: (topic: string, payload: ArrayBuffer) => void,
    on_suback?: (packet_id: number, topic: string, qos: any, error_code: number) => void,
): void;

/** @internal */
export function mqtt_client_connection_on_message(
    connection: NativeHandle,
    on_publish?: (topic: string, payload: Buffer) => void
): void;

/** @internal */
export function mqtt_client_connection_unsubscribe(
    connection: NativeHandle,
    topic: StringLike,
    on_unsuback?: (packet_id: number, error_code: number) => void,
): void;
    
/** @internal */
export function mqtt_client_connection_disconnect(connection: NativeHandle, on_disconnect?: () => void): void;

/** @internal */
export function mqtt_client_connection_close(connection: NativeHandle): void;

/* HTTP */
/* wraps aws_http_proxy_options #TODO: Wrap with ClassBinder */
/** @internal */
export function http_proxy_options_new(
    host_name: StringLike,
    port: number,
    auth_method?: number,
    username?: StringLike,
    password?: StringLike,
    tls_options?: NativeHandle,
): NativeHandle;

/* wraps aws_http_connection #TODO: Wrap with ClassBinder */
/** @internal */
export function http_connection_new(
    bootstrap: NativeHandle,
    on_setup: (handle: any, error_code: number) => void,
    on_shutdown: (handle: any, error_code: number) => void,
    host_name: StringLike,
    port: number,
    socket_options?: NativeHandle,
    tls_options?: NativeHandle,
    proxy_options?: NativeHandle,
): NativeHandle;

/** @internal */
export function http_connection_close(connection: NativeHandle): void;

/* wraps aws_http_stream #TODO: Wrap with ClassBinder */
/** @internal */
export function http_stream_new(
    stream: NativeHandle,
    request: HttpRequest,
    on_complete: (error_code: Number) => void,
    on_response: (status_code: Number, headers: HttpHeader[]) => void,
    on_body: (data: ArrayBuffer) => void,
): NativeHandle;

/** @internal */
export function http_stream_activate(stream: NativeHandle): void;

/** @internal */
export function http_stream_close(stream: NativeHandle): void;

/* wraps aws_http_connection_manager #TODO: Wrap with ClassBinder */
/** @internal */
export function http_connection_manager_new(
    bootstrap: NativeHandle,
    host: StringLike,
    port: number,
    max_connections: number,
    window_size: number,
    socket_options?: NativeHandle,
    tls_options?: NativeHandle,
    proxy_options?: NativeHandle,
    on_shutdown?: () => void,
): NativeHandle;

/** @internal */
export function http_connection_manager_close(manager: NativeHandle): void;

/** @internal */
export function http_connection_manager_acquire(
    manager: NativeHandle,
    on_acquired: (handle: any, error_code: number) => void,
): void;

/** @internal */
export function http_connection_manager_release(manager: NativeHandle, connection: NativeHandle): void;

/**
 * A collection of HTTP headers
 *
 * @category HTTP
 */
export class HttpHeaders implements CommonHttpHeaders {
    /** Construct from a collection of [name, value] pairs */
    constructor(headers?: HttpHeader[]);

    public readonly length: number;

    /**
     * Gets the first value for the given name, ignoring any additional values
     * @param name - The header name to look for
     * @param default_value - Value returned if no values are found for the given name
     * @return The first header value, or default if no values exist
     */
    public get(key: string): string;
    /**
     * Get the list of values for the given name
     * @param name - The header name to look for
     * @return List of values, or empty list if none exist
     */
    public get_values(key: string): string[];

    /** @internal */
    public get_index(index: number): HttpHeader;

    /**
     * Iterator. Allows for:
     * let headers = new HttpHeaders();
     * ...
     * for (const header of headers) { }
    */
    public [Symbol.iterator](): Iterator<HttpHeader>;

    /**
     * Add a name/value pair
     * @param name - The header name
     * @param value - The header value
    */
    public add(key: string, value: string): void;

    /**
     * Set a name/value pair, replacing any existing values for the name
     * @param name - The header name
     * @param value - The header value
    */
    public set(key: string, value: string): void;

    /**
     * Removes all values for the given name
     * @param name - The header to remove all values for
     */
    public remove(key: string): void;

    /**
     * Removes a specific name/value pair
     * @param name - The header name to remove
     * @param value - The header value to remove
     */
    public remove_value(key: string, value: string): void;
    
    /** Clears the entire header set */
    public clear(): void;

    /** @internal */
    public _flatten(): HttpHeader[];
}

/**
 * Definition for an outgoing HTTP request.
 *
 * The request may be transformed (ex: signing the request) before its data is eventually sent.
 */
export class HttpRequest {
    constructor(method: string, path: string, headers?: HttpHeaders, body?: InputStream);

    /** HTTP request method (verb). Default value is "GET". */
    public method: string;
    /** HTTP path-and-query value. Default value is "/". */
    public path: string;
    /** Optional headers. */
    public readonly headers: HttpHeaders;
    /** Optional body as a stream */
    public body: InputStream;
}

/** @internal */
export class AwsCredentialsProvider {
    protected constructor();

    static newDefault(bootstrap: NativeHandle): AwsCredentialsProvider;
    static newStatic(access_key: StringLike, secret_key: StringLike, session_token?: StringLike): AwsCredentialsProvider;
}

/** Body signing config enumeration */
export enum AwsBodySigningConfigType {
    /**
     * No attempts will be made to sign the payload, and no "x-amz-content-sha256"
     * header will be added to the request.
     */
    AWS_BODY_SIGNING_OFF = 0,
    /** 
     * The body will be signed and "x-amz-content-sha256" will contain
     * the value of the signature. 
     */
    AWS_BODY_SIGNING_ON = 1,
    /**
     * The body will not be signed, but "x-amz-content-sha256" will contain
     * the value "UNSIGNED-PAYLOAD". This value is currently only used for Amazon S3.
     */
    AWS_BODY_SIGNING_UNSIGNED_PAYLOAD = 2,
}

/**
 * Configuration for use in AWS-related signing.
 * AwsSigningConfig is immutable.
 * It is good practice to use a new config for each signature, or the date might get too old.
 */
export interface AwsSigningConfig {
    /** Which signing process to invoke */
    algorithm: AwsSigningAlgorithm;
<<<<<<< HEAD
    transform: AwsSigningTransform;
=======
    /** Credentials provider to fetch signing credentials with */
>>>>>>> 56a539ce
    provider: AwsCredentialsProvider;
    /** The region to sign against */
    region: string;
    /** Name of service to sign a request for */
    service?: string;
    /** 
     * Date and time to use during the signing process. If not provided then
     * the current time in UTC is used. Naive dates (lacking timezone info) 
     * are assumed to be in local time 
     */
    date?: Date;
    /**
     * Parameters to skip when signing. 
     * 
     * Skipping auth-required params will result in an unusable signature.
     * Headers injected by the signing process are not skippable.
     * This function does not override the internal check function
     * (x-amzn-trace-id, user-agent), but rather supplements it.
     * In particular, a header will get signed if and only if it returns
     * true to both the internal check (skips x-amzn-trace-id, user-agent)
     * and is found in this list (if defined)
     */
    param_blacklist?: string[];
    /**
     * Set true to double-encode the resource path when constructing the 
     * canonical request. By default, all services except S3 use double encoding.
     */
    use_double_uri_encode?: boolean;
    /**
     * Whether the resource paths are normalized when building the canonical request.
     */
    should_normalize_uri_path?: boolean;
    /** Controls how the payload will be signed. */
    body_signing_type?: AwsBodySigningConfigType;
    expiration_in_seconds?: number;
}

/** @internal */
export function aws_sign_request(
    request: HttpRequest,
    config: AwsSigningConfig,
    on_complete: (error_code: number) => void
): void;<|MERGE_RESOLUTION|>--- conflicted
+++ resolved
@@ -384,11 +384,9 @@
 export interface AwsSigningConfig {
     /** Which signing process to invoke */
     algorithm: AwsSigningAlgorithm;
-<<<<<<< HEAD
+    /** How the signing process should transform the request */
     transform: AwsSigningTransform;
-=======
     /** Credentials provider to fetch signing credentials with */
->>>>>>> 56a539ce
     provider: AwsCredentialsProvider;
     /** The region to sign against */
     region: string;
@@ -423,6 +421,7 @@
     should_normalize_uri_path?: boolean;
     /** Controls how the payload will be signed. */
     body_signing_type?: AwsBodySigningConfigType;
+    /** Query param signing only: how long the pre-signed URL is valid for */
     expiration_in_seconds?: number;
 }
 


module.exports = {
    testEnvironment: "node",
    rootDir: '.',
    testMatch: ['<rootDir>/test/*.ts'],
    preset: 'ts-jest',
    globals: {
        'ts-jest': {
            tsConfig: '<rootDir>/test/tsconfig.json'
        }
    },
    testPathIgnorePatterns: [
<<<<<<< HEAD
        '/node_modules/',
        'test-load.ts'
    ],
    modulePathIgnorePatterns: [
        '/cmake-js/'
=======
        '/node_modules/'
>>>>>>> f74387c2
    ]
}<|MERGE_RESOLUTION|>--- conflicted
+++ resolved
@@ -10,14 +10,9 @@
         }
     },
     testPathIgnorePatterns: [
-<<<<<<< HEAD
-        '/node_modules/',
-        'test-load.ts'
+        '/node_modules/'
     ],
     modulePathIgnorePatterns: [
         '/cmake-js/'
-=======
-        '/node_modules/'
->>>>>>> f74387c2
     ]
 }
--- conflicted
+++ resolved
@@ -466,16 +466,11 @@
         this.desiredState = MqttBrowserClientState.Connected;
 
         setTimeout(() => { this.uncork() }, 0);
-<<<<<<< HEAD
-        return new Promise<boolean>((resolve, reject) => {
-            this.intendingToConnect = true;
-=======
         return new Promise<boolean>(async (resolve, reject) => {
             let provider = this.config.credentials_provider;
             if (provider) {
                 await provider.refreshCredentials();
             }
->>>>>>> 050410b7
 
             const on_connect_error = (error: Error) => {
                 let crtError = new CrtError(error);
